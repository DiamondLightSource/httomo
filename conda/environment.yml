--- conflicted
+++ resolved
@@ -8,14 +8,6 @@
 dependencies:
   - astra-toolbox::astra-toolbox
   - conda-forge::click>=8.1.3
-<<<<<<< HEAD
-  - conda-forge::cupy=12.3.0
-  - conda-forge::h5py[build=*openmpi*]
-  - conda-forge::hdf5plugin
-  - conda-forge::mpi4py
-  - conda-forge::pyyaml
-  - conda-forge::numpy<=1.24
-=======
   - conda-forge::cupy<=12.3.0
   - conda-forge::cudatoolkit
   - conda-forge::h5py=*=*mpi_openmpi*
@@ -23,7 +15,6 @@
   - conda-forge::mpi4py
   - conda-forge::pyyaml
   - conda-forge::numpy<=1.25
->>>>>>> 32231e4f
   - conda-forge::nvtx
   - conda-forge::python
   - conda-forge::plumbum
