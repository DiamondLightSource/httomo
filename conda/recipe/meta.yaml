--- conflicted
+++ resolved
@@ -33,10 +33,7 @@
     - h5py=*=*mpi_openmpi*
     - httomolib==2.1
     - httomolibgpu==2.1
-<<<<<<< HEAD
-=======
     - tomopy==1.15    
->>>>>>> 844db564
     - loguru
     - mpi4py
     - numpy<=1.25
