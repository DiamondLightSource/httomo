#!/usr/bin/env python3
# -*- coding: utf-8 -*-
# ---------------------------------------------------------------------------
# Copyright 2022 Diamond Light Source Ltd.
#
# Licensed under the Apache License, Version 2.0 (the "License");
# you may not use this file except in compliance with the License.
# You may obtain a copy of the License at
#
#     http://www.apache.org/licenses/LICENSE-2.0
#
# Unless required by applicable law or agreed to in writing, software
# distributed under the License is distributed on an "AS IS" BASIS,
# WITHOUT WARRANTIES OR CONDITIONS OF ANY KIND, either express or implied.
# See the License for the specific language governing permissions and
# limitations under the License.
# ---------------------------------------------------------------------------

import os


def add_function_summary(doc_dir, root, files, t_version):
    """Append title and function summary to documentation file.

    Parameters
    ----------
    doc_dir : Path
        Documentation path
    root : Path
        Path to the yaml template directory.
    files : List
        List of yaml function templates for each module.
    t_version : str
        tomopy version.
    """
    rst_name = root.split("/")[-1]
    doc_rst_file = f"{doc_dir}/api/{rst_name}.rst"
    with open(doc_rst_file, "a") as edit_doc:
        if os.stat(doc_rst_file).st_size == 0:
            rst_name = root.split("/")[-1]
            add_title(edit_doc, rst_name)
<<<<<<< HEAD
            add_tomopy_link(edit_doc, rst_name, t_version)
            add_httomolib_link(edit_doc, rst_name)
=======
            add_backend_link(edit_doc, rst_name)
>>>>>>> a5067f08
        else:
            edit_doc.write(f"\n\n   .. rubric:: **Functions**")
            edit_doc.write(f"\n\n   .. autosummary::\n")
            for fi in files:
                yml_title = fi.split(".yaml")[0]
                edit_doc.write(f"\n       {yml_title}")


def create_yaml_dropdown(doc_dir, root, files, t_version):
    """Create dropdown panels to allow yaml functions to be downloaded.

    Parameters
    ----------
    doc_dir : Path
        Documentation path
    root : Path
        Path to the yaml template directory.
    files : List
        List of functions for each module.
    t_version : str
        tomopy version.
    """
    mod_name = root.split("/")[-1]
    doc_rst_file = f"{doc_dir}/api/{mod_name}.rst"
    template_dir = root.split("source")[-1]
    download_all_button(template_dir, doc_rst_file)

    for fi in files:
        t_file = f"{template_dir}/{fi}"
        f_name = fi.split(".yaml")[0]
        link = link_to_function(t_file, f_name, mod_name, t_version)
        with open(doc_rst_file, "a") as edit_doc:
            edit_doc.write(f"\n\n.. dropdown:: {fi}")
            edit_doc.write(f"\n\n    :download:`Download <{t_file}>`\n\n")
            edit_doc.write(link)
            edit_doc.write(f"\n\n    .. literalinclude:: {t_file}")


def link_to_function(t_file, f_name, mod_name, t_version):
    """Generate rst txt link to function.

    Parameters
    ----------
    t_file : str
        Template file name
    f_name: str
        Name of function
    mod_name: str
        Name of module
    t_version : str
        tomopy version.

    Returns str link
    """
    if "tomopy" in t_file:
        tomopy_api = f"https://tomopy.readthedocs.io/en/{t_version}/api/"
        url = f"{tomopy_api}{mod_name}.html#{mod_name}.{f_name}"
    elif "httomolib." in t_file:
        htlib_api = "https://diamondlightsource.github.io/httomolib/api/"
        url = f"{htlib_api}{mod_name}.html#{mod_name}.{f_name}"
    else:
        return ""
    link_txt = f"    |link_icon| `Link to {f_name} function description <{url}>`_"
    return link_txt


def download_all_button(template_dir, doc_rst_file):
    """Download all yaml function text as one file.

    Parameters
    ----------
    template_dir : str
        Directory to template files.
    doc_rst_file : File
        rst file to write to.
    """
    download_all_path = f"{template_dir}/download_all.yaml"
    # Only include download all when more than one yaml file exists
    if len(files) > 1:
        with open(doc_rst_file, "a") as edit_doc:
            download_str = "\n\n:download:`Download all yaml templates<"
            edit_doc.write(f"{download_str}{download_all_path}>`")


def add_title(edit_doc, rst_name):
    """Add a title to rst file.
    Parameters
    ----------
    edit_doc : File
        Document to write to.
    rst_name : str
        name of rst file.
    """
    edit_doc.write(f".. |link_icon| unicode:: U+1F517\n\n")
    title = f":mod:`{rst_name}`"
    edit_doc.write(f"{title}\n")
    underline = len(title) * "="
    edit_doc.write(f"{underline}\n")


<<<<<<< HEAD
def add_tomopy_link(edit_doc, rst_name, t_version):
    """Link to tomopy documentation.
=======
def add_backend_link(edit_doc, rst_name):
    """Links to backends documentation.
>>>>>>> a5067f08

    Parameters
    ----------
    edit_doc : File
        Document to write to.
    rst_name : str
        name of rst file.
    t_version : str
        tomopy version.
    """
    if "tomopy" in rst_name:
        # If it is a tomopy module, insert a link.
<<<<<<< HEAD
        url = f"https://tomopy.readthedocs.io/en/{t_version}/api/"
        edit_doc.write(f"\n{url}{rst_name}.html\n\n")


def add_httomolib_link(edit_doc, rst_name):
    """Link to httomolib documentation.

    Parameters
    ----------
    edit_doc : File
        Document to write to.
    rst_name : str
        name of rst file.
    """
    if "httomolib." in rst_name:
        # If it is a httomolib module, insert a link.
        url = "https://diamondlightsource.github.io/httomolib/api/"
        edit_doc.write(f"\n{url}{rst_name}.html\n\n")
=======
        url = "https://tomopy.readthedocs.io/en/stable/api/"
    elif "httomolibgpu" in rst_name:
        url = "https://diamondlightsource.github.io/httomolibgpu/api/"
    elif "httomolib" in rst_name:
        url = "https://diamondlightsource.github.io/httomolib/api/"
    else:
        raise ValueError("The name of the backend package is not recognised")
    edit_doc.write(f"\n{url}{rst_name}.html\n\n")
>>>>>>> a5067f08


def save_all_yaml_functions(tmp_dir, yaml_files):
    """Create a file including all yaml function definitions.

    Parameters
    ----------
    tmp_dir : Path
        Path to the yaml template directory.
    yaml_files : list
        List of individual yaml template files.
    """
    file_path = f"{tmp_dir}/download_all.yaml"
    # Only merge files when more than one yaml file exists
    if len(yaml_files) > 1:
        with open(file_path, "w") as outfile:
            for f in yaml_files:
                with open(f"{tmp_dir}/{f}") as infile:
                    outfile.write(infile.read())


if __name__ == "__main__":
    """Create documentation for modules from httomo, tomopy, httomolib and httomolibgpu.
    Append the yaml information to the documentation pages.
    """
    doc_source_dir = os.path.dirname(os.path.abspath(__file__))
<<<<<<< HEAD
    path_to_templates = doc_source_dir + "/../../templates/"
    tomopy_version = "v1.14.0"
=======
    path_to_templates = doc_source_dir + "/../build/yaml_templates/"
>>>>>>> a5067f08
    for root, dirs, files in os.walk(path_to_templates, topdown=True):
        dirs[:] = [d for d in dirs]
        files[:] = [fi for fi in files if ".yaml" in fi]
        if files:
            add_function_summary(doc_source_dir, root, files, tomopy_version)
            save_all_yaml_functions(root, files)
            create_yaml_dropdown(doc_source_dir, root, files, tomopy_version)<|MERGE_RESOLUTION|>--- conflicted
+++ resolved
@@ -39,12 +39,7 @@
         if os.stat(doc_rst_file).st_size == 0:
             rst_name = root.split("/")[-1]
             add_title(edit_doc, rst_name)
-<<<<<<< HEAD
-            add_tomopy_link(edit_doc, rst_name, t_version)
-            add_httomolib_link(edit_doc, rst_name)
-=======
             add_backend_link(edit_doc, rst_name)
->>>>>>> a5067f08
         else:
             edit_doc.write(f"\n\n   .. rubric:: **Functions**")
             edit_doc.write(f"\n\n   .. autosummary::\n")
@@ -145,13 +140,8 @@
     edit_doc.write(f"{underline}\n")
 
 
-<<<<<<< HEAD
-def add_tomopy_link(edit_doc, rst_name, t_version):
-    """Link to tomopy documentation.
-=======
 def add_backend_link(edit_doc, rst_name):
     """Links to backends documentation.
->>>>>>> a5067f08
 
     Parameters
     ----------
@@ -164,26 +154,6 @@
     """
     if "tomopy" in rst_name:
         # If it is a tomopy module, insert a link.
-<<<<<<< HEAD
-        url = f"https://tomopy.readthedocs.io/en/{t_version}/api/"
-        edit_doc.write(f"\n{url}{rst_name}.html\n\n")
-
-
-def add_httomolib_link(edit_doc, rst_name):
-    """Link to httomolib documentation.
-
-    Parameters
-    ----------
-    edit_doc : File
-        Document to write to.
-    rst_name : str
-        name of rst file.
-    """
-    if "httomolib." in rst_name:
-        # If it is a httomolib module, insert a link.
-        url = "https://diamondlightsource.github.io/httomolib/api/"
-        edit_doc.write(f"\n{url}{rst_name}.html\n\n")
-=======
         url = "https://tomopy.readthedocs.io/en/stable/api/"
     elif "httomolibgpu" in rst_name:
         url = "https://diamondlightsource.github.io/httomolibgpu/api/"
@@ -192,7 +162,6 @@
     else:
         raise ValueError("The name of the backend package is not recognised")
     edit_doc.write(f"\n{url}{rst_name}.html\n\n")
->>>>>>> a5067f08
 
 
 def save_all_yaml_functions(tmp_dir, yaml_files):
@@ -219,12 +188,7 @@
     Append the yaml information to the documentation pages.
     """
     doc_source_dir = os.path.dirname(os.path.abspath(__file__))
-<<<<<<< HEAD
-    path_to_templates = doc_source_dir + "/../../templates/"
-    tomopy_version = "v1.14.0"
-=======
     path_to_templates = doc_source_dir + "/../build/yaml_templates/"
->>>>>>> a5067f08
     for root, dirs, files in os.walk(path_to_templates, topdown=True):
         dirs[:] = [d for d in dirs]
         files[:] = [fi for fi in files if ".yaml" in fi]
