--- conflicted
+++ resolved
@@ -2,23 +2,18 @@
 import numpy as np
 from numpy import ndarray, swapaxes
 from mpi4py.MPI import Comm
-
 # TODO: Doing `from tomopy import recon` imports the function
 # `tomopy.recon.algorithm.recon()` rather than the module `tomopy.recon`, so the
 # two lines below are a temporary workaround to this
 from importlib import import_module
-
-recon = import_module("tomopy.recon")
+recon = import_module('tomopy.recon')
 
 from httomo.utils import pattern, Pattern
 
-
 @pattern(Pattern.sinogram)
-def algorithm(
-    params: Dict, method_name: str, data: ndarray, angles_radians: ndarray
-) -> ndarray:
+def algorithm(params: Dict, method_name: str, data: ndarray,
+              angles_radians: ndarray) -> ndarray:
     """Wrapper for tomopy.recon.algorithm module.
-
     Parameters
     ----------
     params : Dict
@@ -30,17 +25,11 @@
         The sinograms to reconstruct.
     angles_radians : ndarray
         A numpy array of angles in radians.
-
     Returns
     -------
     ndarray
         A numpy array containing the reconstructed volume.
     """
-<<<<<<< HEAD
-    module = getattr(recon, "algorithm")
-    return getattr(module, method_name)(data, angles_radians, **params)
-
-=======
     # for 360 degrees data the angular dimension will be truncated while angles are not.
     # Truncating angles if the angular dimension has got a different size
     angular_dim_size = np.size(data, 0)
@@ -53,12 +42,10 @@
         angles_radians,
         **params
     )
->>>>>>> e4f178ed
 
 @pattern(Pattern.sinogram)
-def rotation(params: Dict, method_name: str, comm: Comm, data: ndarray) -> float:
+def rotation(params: Dict, method_name:str, comm: Comm, data: ndarray) -> float:
     """Wrapper for the tomopy.recon.rotation module.
-
     Parameters
     ----------
     params : Dict
@@ -70,20 +57,19 @@
         The MPI communicator to be used.
     data : ndarray
         A numpy array of projections.
-
     Returns
     -------
     float
         The center of rotation.
     """
-
-    module = getattr(recon, "rotation")
+   
+    module = getattr(recon, 'rotation')
     method_func = getattr(module, method_name)
     rot_center = 0
     mid_rank = int(round(comm.size / 2) + 0.1)
     if comm.rank == mid_rank:
-        if params["ind"] == "mid":
-            params["ind"] = data.shape[1] // 2  # get the middle slice
+        if params['ind'] == 'mid':
+            params['ind'] = data.shape[1] // 2 # get the middle slice
         rot_center = method_func(data, **params)
     rot_center = comm.bcast(rot_center, root=mid_rank)
 
