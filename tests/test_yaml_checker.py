--- conflicted
+++ resolved
@@ -40,10 +40,7 @@
         "multi_input_pipeline",
         "sweep_pipeline",
         "incorrect_path",
-<<<<<<< HEAD
-=======
         "required_param",
->>>>>>> a97e6691
     ],
 )
 def test_validate_yaml_config(sample_pipelines, yaml_file, standard_data, expected):
