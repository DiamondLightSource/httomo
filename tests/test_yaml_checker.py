--- conflicted
+++ resolved
@@ -146,11 +146,7 @@
         ("pipeline_cpu1.yaml", True),
         ("pipeline_cpu2.yaml", True),
         ("pipeline_gpu1.yaml", True),
-<<<<<<< HEAD
-        # ("parameter_sweeps/02_median_filter_kernel_sweep.yaml", True),
-=======
         ("testing/sweep_manual.yaml", True),
->>>>>>> f6a96d0c
     ],
     ids=[
         "cpu1_pipeline",
