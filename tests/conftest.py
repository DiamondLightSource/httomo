# Defines common fixtures and makes them available to all tests

import os
import sys
from pathlib import Path
from typing import Any, Callable, Dict, List, TypeAlias, Union, Tuple
import numpy as np
from PIL import Image

import pytest
import yaml
from httomo.darks_flats import DarksFlatsFileConfig
from httomo.runner.auxiliary_data import AuxiliaryData
from httomo.runner.dataset import DataSetBlock

MethodConfig: TypeAlias = Dict[str, Any]
PipelineConfig: TypeAlias = List[MethodConfig]


CUR_DIR = os.path.abspath(os.path.dirname(__file__))


def pytest_configure(config):
    config.addinivalue_line("markers", "mpi: mark test to run in an MPI environment")
    config.addinivalue_line("markers", "perf: mark test as performance test")
    config.addinivalue_line("markers", "cupy: needs cupy to run")
    config.addinivalue_line(
        "markers", "small_data: mark tests to run full pipelines on small data"
    )
    config.addinivalue_line(
        "markers", "full_data: mark tests to run full pipelines on raw big data"
    )
    config.addinivalue_line(
        "markers", "preview: mark test to run with `httomo preview`"
    )


def pytest_addoption(parser):
    parser.addoption(
        "--performance",
        action="store_true",
        default=False,
        help="run performance tests only",
    )
    parser.addoption(
        "--small_data",
        action="store_true",
        default=False,
        help="run full pipelines on small data",
    )
    parser.addoption(
        "--full_data",
        action="store_true",
        default=False,
        help="run full pipelines on raw (big) data",
    )


def pytest_collection_modifyitems(config, items):
    if config.getoption("--performance"):
        skip_other = pytest.mark.skip(reason="not a performance test")
        for item in items:
            if "perf" not in item.keywords:
                item.add_marker(skip_other)
    else:
        skip_perf = pytest.mark.skip(
            reason="performance test - use '--performance' to run"
        )
        for item in items:
            if "perf" in item.keywords:
                item.add_marker(skip_perf)
    if config.getoption("--small_data"):
        skip_other = pytest.mark.skip(reason="not a pipeline small data test")
        for item in items:
            if "small_data" not in item.keywords:
                item.add_marker(skip_other)
    else:
        skip_perf = pytest.mark.skip(
            reason="pipeline small data test - use '--small_data' to run"
        )
        for item in items:
            if "small_data" in item.keywords:
                item.add_marker(skip_perf)
    if config.getoption("--full_data"):
        skip_other = pytest.mark.skip(reason="not a pipeline raw big data test")
        for item in items:
            if "full_data" not in item.keywords:
                item.add_marker(skip_other)
    else:
        skip_perf = pytest.mark.skip(
            reason="pipeline raw big data test - use '--full_data' to run"
        )
        for item in items:
            if "full_data" in item.keywords:
                item.add_marker(skip_perf)


@pytest.fixture
def output_folder(tmp_path):
    tmp_dir = tmp_path / "output_dir"
    tmp_dir.mkdir()
    return str(Path(tmp_dir).resolve())


@pytest.fixture
def cmd():
    return [
        sys.executable,
        "-m",
        "httomo",
        "run",
        "--save-all",
    ]


@pytest.fixture
def standard_data():
    return "tests/test_data/tomo_standard.nxs"


@pytest.fixture
def data360():
    return "tests/test_data/360scan/360scan.hdf"


@pytest.fixture(scope="session")
def test_data_path():
    return os.path.join(CUR_DIR, "test_data")


@pytest.fixture
def ensure_clean_memory():
    import cupy as cp

    cp.get_default_memory_pool().free_all_blocks()
    cp.get_default_pinned_memory_pool().free_all_blocks()
    cache = cp.fft.config.get_plan_cache()
    cache.clear()
    yield None
    cp.get_default_memory_pool().free_all_blocks()
    cp.get_default_pinned_memory_pool().free_all_blocks()
    cache = cp.fft.config.get_plan_cache()
    cache.clear()


@pytest.fixture
def standard_data_path():
    return "/entry1/tomo_entry/data/data"


@pytest.fixture
def standard_image_key_path():
    return "/entry1/tomo_entry/instrument/detector/image_key"


@pytest.fixture
def standard_loader():
    return "tests/samples/loader_configs/standard_tomo.yaml"


@pytest.fixture
def sample_pipelines():
    return "tests/samples/pipeline_template_examples/"


#####################Auto-generated pipelines##################


@pytest.fixture
def FBP3d_tomobar_noimagesaving():
    return "docs/source/pipelines_full/FBP3d_tomobar_noimagesaving.yaml"


@pytest.fixture
def tomopy_gridrec():
    return "docs/source/pipelines_full/tomopy_gridrec.yaml"


@pytest.fixture
def FBP3d_tomobar():
    return "docs/source/pipelines_full/FBP3d_tomobar.yaml"


@pytest.fixture
<<<<<<< HEAD
def LPRec3d_tomobar():
    return "docs/source/pipelines_full/LPRec3d_tomobar.yaml"


@pytest.fixture
def FBP2d_astra():
    return "docs/source/pipelines_full/FBP2d_astra.yaml"


@pytest.fixture
def FBP3d_tomobar_denoising():
    return "docs/source/pipelines_full/FBP3d_tomobar_denoising.yaml"


@pytest.fixture
def deg360_paganin_FBP3d_tomobar():
    return "docs/source/pipelines_full/deg360_paganin_FBP3d_tomobar.yaml"


@pytest.fixture
=======
def FBP2d_astra():
    return "docs/source/pipelines_full/FBP2d_astra.yaml"


@pytest.fixture
def FBP3d_tomobar_denoising():
    return "docs/source/pipelines_full/FBP3d_tomobar_denoising.yaml"


@pytest.fixture
def deg360_paganin_FBP3d_tomobar():
    return "docs/source/pipelines_full/deg360_paganin_FBP3d_tomobar.yaml"


@pytest.fixture
>>>>>>> 8b98d166
def deg360_distortion_FBP3d_tomobar():
    return "docs/source/pipelines_full/deg360_distortion_FBP3d_tomobar.yaml"


########### Sweep pipelines ###############
@pytest.fixture
def sweep_center_FBP3d_tomobar():
    return "docs/source/pipelines_full/sweep_center_FBP3d_tomobar.yaml"


# ---------------------END------------------------#

###########Raw projection data (large)##################

# The fixtures bellow exist for the testing of HTTomo with raw projection data at Diamond.
# Jenkins CI at Diamond will provide an access to this test data. Otherwise
# this test data is not available to the user and the relevant tests that are marked as `full_data`
# will be ignored.


@pytest.fixture
def diad_k11_38727():
    # 4k projections, 45gb dataset
    return "tests/test_data/raw_data/diad/k11-38727.nxs"


@pytest.fixture
def diad_k11_38729():
    # 2k projections, 22gb dataset
    return "tests/test_data/raw_data/diad/k11-38729.nxs"


@pytest.fixture
def diad_k11_38730():
    # 1k projections, 11gb dataset
    return "tests/test_data/raw_data/diad/k11-38730.nxs"


@pytest.fixture
def diad_k11_38731():
    # 0.5k projections, 6gb dataset
    return "tests/test_data/raw_data/diad/k11-38731.nxs"


@pytest.fixture
def i13_177906():
    # 2.5k projections, 27gb dataset
    return "tests/test_data/raw_data/i13/177906.nxs"


@pytest.fixture
def i13_179623():
    # 6k projections, 65gb dataset, 360 degrees scan
    return "tests/test_data/raw_data/i13/360/179623.nxs"


@pytest.fixture
def i12_119647():
    # 1.8k projections, 20gb dataset, 180 degrees scan
    return "tests/test_data/raw_data/i12/119647.nxs"


############## --Ground Truth references-- #################


@pytest.fixture
def FBP3d_tomobar_k11_38731_npz():
    # 10 slices numpy array
    return np.load("tests/test_data/raw_data/diad/FBP3d_tomobar_k11-38731.npz")


@pytest.fixture
def FBP3d_tomobar_k11_38730_npz():
<<<<<<< HEAD
    # 10 slices numpy array
    return np.load("tests/test_data/raw_data/diad/FBP3d_tomobar_k11-38730.npz")


@pytest.fixture
def FBP3d_tomobar_i12_119647_npz():
    # 10 slices numpy array
    return np.load("tests/test_data/raw_data/i12/FBP3d_tomobar_i12_119647.npz")


@pytest.fixture
def FBP2d_astra_i12_119647_npz():
    # 10 slices numpy array
    return np.load("tests/test_data/raw_data/i12/FBP2d_astra_i12_119647.npz")

@pytest.fixture
def FBP3d_tomobar_TVdenoising_i13_177906_npz():
    # 10 slices numpy array
=======
    # 10 slices numpy array
    return np.load("tests/test_data/raw_data/diad/FBP3d_tomobar_k11-38730.npz")


@pytest.fixture
def FBP3d_tomobar_i12_119647_npz():
    # 10 slices numpy array
    return np.load("tests/test_data/raw_data/i12/FBP3d_tomobar_i12_119647.npz")


@pytest.fixture
def FBP2d_astra_i12_119647_npz():
    # 10 slices numpy array
    return np.load("tests/test_data/raw_data/i12/FBP2d_astra_i12_119647.npz")


@pytest.fixture
def FBP3d_tomobar_TVdenoising_i13_177906_npz():
    # 10 slices numpy array
>>>>>>> 8b98d166
    return np.load(
        "tests/test_data/raw_data/i13/FBP3d_tomobar_TVdenoising_i13_177906.npz"
    )


@pytest.fixture
def FBP3d_tomobar_paganin_i13_179623_npz():
    # 10 slices numpy array
    return np.load(
        "tests/test_data/raw_data/i13/360/FBP3d_tomobar_paganin_i13_179623.npz"
    )
<<<<<<< HEAD

=======
>>>>>>> 8b98d166

@pytest.fixture
def FBP3d_tomobar_distortion_i13_179623_npz():
    # 10 slices numpy array
    return np.load(
        "tests/test_data/raw_data/i13/360/FBP3d_tomobar_distortion_i13_179623.npz"
    )

@pytest.fixture
<<<<<<< HEAD
def LPRec3d_tomobar_i12_119647_npz():
    # 10 slices numpy array
    return np.load(
        "tests/test_data/raw_data/i12/LPRec3d_tomobar_i12_119647.npz"
=======
def FBP3d_tomobar_distortion_i13_179623_npz():
    # 10 slices numpy array
    return np.load(
        "tests/test_data/raw_data/i13/360/FBP3d_tomobar_distortion_i13_179623.npz"
>>>>>>> 8b98d166
    )


@pytest.fixture
def pipeline_sweep_FBP3d_tomobar_i13_177906_tiffs():
    # several tiff files
    return "tests/test_data/raw_data/i13/177906_sweep_tiffs/"


# ---------------------END------------------------#


# TODO: deprecate when loader is generalised
@pytest.fixture
def diad_pipeline_gpu():
    return "tests/samples/pipeline_template_examples/DLS/01_diad_pipeline_gpu.yaml"


@pytest.fixture
def i12_data():
    return "tests/test_data/i12/separate_flats_darks/i12_dynamic_start_stop180.nxs"


# TODO: move to big pipeline tests
@pytest.fixture
def pipeline360():
    return "samples/pipeline_template_examples/DLS/02_i12_360scan_pipeline.yaml"


@pytest.fixture
def i12_loader():
    return (
        "tests/samples/pipeline_template_examples/DLS/03_i12_separate_darks_flats.yaml"
    )


@pytest.fixture
def i12_loader_ignore_darks_flats():
    return "tests/samples/pipeline_template_examples/DLS/04_i12_ignore_darks_flats.yaml"


# ---------------------END------------------------#


@pytest.fixture(scope="session")
def distortion_correction_path(test_data_path):
    return os.path.join(test_data_path, "distortion-correction")


@pytest.fixture
def merge_yamls(load_yaml: Callable):
    def _merge_yamls(*yamls) -> None:
        """Merge multiple yaml files into one"""
        data: List = []
        for y in yamls:
            curr_yaml_list = load_yaml(y)
            for x in curr_yaml_list:
                data.append(x)
        with open("temp.yaml", "w") as file_descriptor:
            yaml.dump(data, file_descriptor)

    return _merge_yamls


@pytest.fixture
def standard_data_darks_flats_config() -> DarksFlatsFileConfig:
    return DarksFlatsFileConfig(
        file=Path(__file__).parent / "test_data/tomo_standard.nxs",
        data_path="/entry1/tomo_entry/data/data",
        image_key_path="/entry1/tomo_entry/instrument/detector/image_key",
    )


@pytest.fixture
def dummy_block() -> DataSetBlock:
    data = np.ones((10, 10, 10), dtype=np.float32)
    aux_data = AuxiliaryData(
        angles=np.ones(data.shape[0], dtype=np.float32),
        darks=2.0 * np.ones((2, data.shape[1], data.shape[2]), dtype=np.float32),
        flats=1.0 * np.ones((2, data.shape[1], data.shape[2]), dtype=np.float32),
    )
    return DataSetBlock(data=data, aux_data=aux_data)


@pytest.fixture()
def get_files():
    def _get_files(dir_path: str, excl: List[str] = []) -> List[str]:
        """Returns list of files from provided directory

        Parameters
        ----------
        dir_path
            Directory to search
        excl
            Exclude files with a path containing any str in this list

        Returns
        -------
        List of file paths
        """
        _dir = Path(dir_path).glob("**/*")
        _files = [
            str(f) for f in _dir if f.is_file() and not any(st in str(f) for st in excl)
        ]
        return _files

    return _get_files


@pytest.fixture()
def load_yaml():
    def _load_yaml(yaml_in: str) -> PipelineConfig:
        """Loads provided yaml and returns dict

        Parameters
        ----------
        yaml_in
            yaml to load

        Returns
        -------
        PipelineConfig
        """
        with open(yaml_in, "r") as f:
            conf = list(yaml.load_all(f, Loader=yaml.FullLoader))
        return conf[0]

    return _load_yaml


def check_tif(files: List, number: int, shape: Tuple):
    # check the .tif files
    tif_files = list(filter(lambda x: ".tif" in x, files))
    assert len(tif_files) == number

    # check that the image size is correct
    imarray = np.array(Image.open(tif_files[0]))
    assert imarray.shape == shape


def compare_tif(files_list_to_compare: list, file_path_to_references: list):
    tif_files = list(filter(lambda x: ".tif" in x, files_list_to_compare))
    tif_files_references = list(filter(lambda x: ".tif" in x, file_path_to_references))

    for index in range(len(tif_files)):
        res_images = np.array(Image.open(tif_files[index])) - np.array(
            Image.open(tif_files_references[index])
        )
        res_norm = np.linalg.norm(res_images.flatten())
        assert res_norm < 1e-6


def change_value_parameters_method_pipeline(
    yaml_path: str,
    method: list,
    key: list,
    value: list,
    save_result: Union[None, bool] = None,
):
    # changes methods parameters in the given pipeline and re-save the pipeline
    with open(yaml_path, "r") as f:
        conf = list(yaml.load_all(f, Loader=yaml.FullLoader))
    opened_yaml = conf[0]
    methods_no = len(opened_yaml)
    methods_no_correct = len(method)
    for i in range(methods_no):
        method_content = opened_yaml[i]
        method_name = method_content["method"]
        for j in range(methods_no_correct):
            if method[j] == method_name:
                # change something in parameters here
                opened_yaml[i]["parameters"][key[j]] = value[j]
                if save_result is not None:
                    # add save_result to the list of keys
                    opened_yaml[i]["save_result"] = save_result

    with open(yaml_path, "w") as file_descriptor:
        yaml.dump(
            opened_yaml, file_descriptor, default_flow_style=False, sort_keys=False
        )<|MERGE_RESOLUTION|>--- conflicted
+++ resolved
@@ -182,7 +182,6 @@
 
 
 @pytest.fixture
-<<<<<<< HEAD
 def LPRec3d_tomobar():
     return "docs/source/pipelines_full/LPRec3d_tomobar.yaml"
 
@@ -201,25 +200,7 @@
 def deg360_paganin_FBP3d_tomobar():
     return "docs/source/pipelines_full/deg360_paganin_FBP3d_tomobar.yaml"
 
-
-@pytest.fixture
-=======
-def FBP2d_astra():
-    return "docs/source/pipelines_full/FBP2d_astra.yaml"
-
-
-@pytest.fixture
-def FBP3d_tomobar_denoising():
-    return "docs/source/pipelines_full/FBP3d_tomobar_denoising.yaml"
-
-
-@pytest.fixture
-def deg360_paganin_FBP3d_tomobar():
-    return "docs/source/pipelines_full/deg360_paganin_FBP3d_tomobar.yaml"
-
-
-@pytest.fixture
->>>>>>> 8b98d166
+@pytest.fixture
 def deg360_distortion_FBP3d_tomobar():
     return "docs/source/pipelines_full/deg360_distortion_FBP3d_tomobar.yaml"
 
@@ -293,7 +274,6 @@
 
 @pytest.fixture
 def FBP3d_tomobar_k11_38730_npz():
-<<<<<<< HEAD
     # 10 slices numpy array
     return np.load("tests/test_data/raw_data/diad/FBP3d_tomobar_k11-38730.npz")
 
@@ -309,30 +289,10 @@
     # 10 slices numpy array
     return np.load("tests/test_data/raw_data/i12/FBP2d_astra_i12_119647.npz")
 
+
 @pytest.fixture
 def FBP3d_tomobar_TVdenoising_i13_177906_npz():
     # 10 slices numpy array
-=======
-    # 10 slices numpy array
-    return np.load("tests/test_data/raw_data/diad/FBP3d_tomobar_k11-38730.npz")
-
-
-@pytest.fixture
-def FBP3d_tomobar_i12_119647_npz():
-    # 10 slices numpy array
-    return np.load("tests/test_data/raw_data/i12/FBP3d_tomobar_i12_119647.npz")
-
-
-@pytest.fixture
-def FBP2d_astra_i12_119647_npz():
-    # 10 slices numpy array
-    return np.load("tests/test_data/raw_data/i12/FBP2d_astra_i12_119647.npz")
-
-
-@pytest.fixture
-def FBP3d_tomobar_TVdenoising_i13_177906_npz():
-    # 10 slices numpy array
->>>>>>> 8b98d166
     return np.load(
         "tests/test_data/raw_data/i13/FBP3d_tomobar_TVdenoising_i13_177906.npz"
     )
@@ -344,10 +304,6 @@
     return np.load(
         "tests/test_data/raw_data/i13/360/FBP3d_tomobar_paganin_i13_179623.npz"
     )
-<<<<<<< HEAD
-
-=======
->>>>>>> 8b98d166
 
 @pytest.fixture
 def FBP3d_tomobar_distortion_i13_179623_npz():
@@ -357,17 +313,15 @@
     )
 
 @pytest.fixture
-<<<<<<< HEAD
 def LPRec3d_tomobar_i12_119647_npz():
     # 10 slices numpy array
     return np.load(
         "tests/test_data/raw_data/i12/LPRec3d_tomobar_i12_119647.npz"
-=======
+    )
 def FBP3d_tomobar_distortion_i13_179623_npz():
     # 10 slices numpy array
     return np.load(
         "tests/test_data/raw_data/i13/360/FBP3d_tomobar_distortion_i13_179623.npz"
->>>>>>> 8b98d166
     )
 
 
