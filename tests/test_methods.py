from pathlib import Path
import time
from httomo.methods import calculate_stats, save_intermediate_data

import numpy as np
import pytest
from mpi4py import MPI
import h5py
from httomo.runner.auxiliary_data import AuxiliaryData
from httomo.runner.dataset import DataSetBlock

<<<<<<< HEAD
from httomo.utils import gpu_enabled, xp
from httomo.runner.dataset import DataSet
=======
from httomo.utils import gpu_enabled
>>>>>>> 9b1aa0a7


def test_calculate_stats_simple():
    data = np.arange(30, dtype=np.float32).reshape((2, 3, 5)) - 10.0
    ret = calculate_stats(data)

    assert ret == (-10.0, 19.0, np.sum(data), 30)


def test_calculate_stats_with_nan_and_inf():
    data = np.arange(30, dtype=np.float32).reshape((2, 3, 5)) - 10.0
    expected = np.sum(data) - data[1, 1, 1] - data[0, 2, 3] - data[1, 2, 3]
    data[1, 1, 1] = float("inf")
    data[0, 2, 3] = float("-inf")
    data[1, 2, 3] = float("nan")
    ret = calculate_stats(data)

    assert ret == (-10.0, 19.0, expected, 30)


<<<<<<< HEAD
@pytest.mark.skipif(
    not gpu_enabled or xp.cuda.runtime.getDeviceCount() == 0,
    reason="skipped as cupy is not available",
)
@pytest.mark.cupy
def test_calculate_stats_gpu():
    data = xp.arange(30, dtype=np.float32).reshape((2, 3, 5)) - 10.0
    ret = calculate_stats(data)

    assert ret == (-10.0, 19.0, np.sum(data.get()), 30)
    

@pytest.mark.perf
@pytest.mark.parametrize("gpu", [False, True], ids=["CPU", "GPU"])
def test_calculcate_stats_performance(gpu: bool):
=======
@pytest.mark.parametrize("gpu", [False, True])
def test_save_intermediate_data( tmp_path: Path, gpu: bool):
>>>>>>> 9b1aa0a7
    if gpu and not gpu_enabled:
        pytest.skip("No GPU available")
        
    data = np.random.randint(
        low=7515, high=37624, size=(1801, 5, 2560), dtype=np.uint32
    ).astype(np.float32)
    
    if gpu:
        data = xp.asarray(data)
        xp.cuda.Device().synchronize()
    start = time.perf_counter_ns()
    for _ in range(10):
        calculate_stats(data)
    if gpu:
        xp.cuda.Device().synchronize()
    stop = time.perf_counter_ns()
    duration_ms = float(stop-start) * 1e-6 / 10
    
    # Note: on Quadro RTX 6000 vs Xeon(R) Gold 6148, GPU is about 10x faster 
    assert "performance in ms" == duration_ms
    
    

def test_save_intermediate_data(dummy_dataset: DataSet, tmp_path: Path):
    # use increasing numbers in the data, to make sure blocks have different content
    GLOBAL_SHAPE=(10,10,10)
    global_data = np.arange(np.prod(GLOBAL_SHAPE), dtype=np.float32).reshape(
        GLOBAL_SHAPE
    )
    aux_data = AuxiliaryData(angles=np.ones(GLOBAL_SHAPE[0], dtype=np.float32))
    bsize = 3
    b1 = DataSetBlock(data=global_data[:bsize], aux_data=aux_data,
                      slicing_dim=0,
                      block_start=0,
                      chunk_start=0,
                      chunk_shape=GLOBAL_SHAPE,
                      global_shape=GLOBAL_SHAPE)
    b2 = DataSetBlock(data=global_data[bsize:], aux_data=aux_data,
                      slicing_dim=0,
                      block_start=bsize,
                      chunk_start=0,
                      chunk_shape=GLOBAL_SHAPE,
                      global_shape=GLOBAL_SHAPE)

<<<<<<< HEAD
=======
    if gpu:
        b1.to_gpu()
        b2.to_gpu()

>>>>>>> 9b1aa0a7
    with h5py.File(
        tmp_path / "test_file.h5", "w", driver="mpio", comm=MPI.COMM_WORLD
    ) as file:
        # save in 2 blocks, starting with the second to confirm order-independence
        block1 = dummy_dataset.make_block(0, 3)
        save_intermediate_data(
<<<<<<< HEAD
            block1.data,
            block1.global_shape,
            block1.global_index,
=======
            b2,
>>>>>>> 9b1aa0a7
            file,
            path="/data",
            detector_x=10,
            detector_y=20,
            angles=block1.angles
        )
        block2 = dummy_dataset.make_block(0, 0, 3)
        save_intermediate_data(
<<<<<<< HEAD
            block2.data,
            block2.global_shape,
            block2.global_index,
=======
            b1,
>>>>>>> 9b1aa0a7
            file,
            path="/data",
            detector_x=10,
            detector_y=20,
            angles=block2.angles
        )

    with h5py.File(tmp_path / "test_file.h5", "r") as file:
        assert "/data" in file
        data = file["/data"]
        np.testing.assert_array_equal(data, global_data)
        assert "/angles" in file
        angles = file["/angles"]
        np.testing.assert_array_equal(angles, aux_data.get_angles())
        assert "test_file.h5" in file
        np.testing.assert_array_equal(file["test_file.h5"], [0, 0])
        assert "data_dims" in file
        np.testing.assert_array_equal(file["data_dims"]["detector_x_y"], [10, 20])


@pytest.mark.mpi
@pytest.mark.skipif(
    MPI.COMM_WORLD.size != 2, reason="Only rank-2 MPI is supported with this test"
)
def test_save_intermediate_data_mpi(tmp_path: Path):
    comm = MPI.COMM_WORLD
    # make sure we use the same tmp_path on both processes
    tmp_path = comm.bcast(tmp_path)
    GLOBAL_SHAPE = (10, 10, 10)
    csize=5
    # use increasing numbers in the data, to make sure blocks have different content
    global_data = np.arange(np.prod(GLOBAL_SHAPE), dtype=np.float32).reshape(
        GLOBAL_SHAPE
    )
    aux_data = AuxiliaryData(angles=np.ones(GLOBAL_SHAPE[0], dtype=np.float32))
    # give each process only a portion of the data
    rank_data = global_data[:csize, :, :] if comm.rank == 0 else global_data[csize:, :, :]
    # create 2 blocks per rank
    b1 = DataSetBlock(
        data=rank_data[:3, :, :],
        aux_data=aux_data,
        slicing_dim=0,
        block_start=0,
        chunk_start=0 if comm.rank == 0 else csize,
        global_shape=GLOBAL_SHAPE,
        chunk_shape=(csize, GLOBAL_SHAPE[1], GLOBAL_SHAPE[2])
    )
    b2 = DataSetBlock(
        data=rank_data[3:, :, :],
        aux_data=aux_data,
        slicing_dim=0,
        block_start=3,
        chunk_start=0 if comm.rank == 0 else csize,
        global_shape=GLOBAL_SHAPE,
        chunk_shape=(csize, GLOBAL_SHAPE[1], GLOBAL_SHAPE[2])
    )

    with h5py.File(tmp_path / "test_file.h5", "w", driver="mpio", comm=comm) as file:
        # save in 2 blocks, starting with the second to confirm order-independence
        block1 = dataset.make_block(0, 3)
        save_intermediate_data(
<<<<<<< HEAD
            block1.data,
            block1.global_shape,
            block1.global_index,
=======
            b2,
>>>>>>> 9b1aa0a7
            file,
            path="/data",
            detector_x=10,
            detector_y=20,
            angles=block1.angles
        )
        block2 = dataset.make_block(0, 0, 3)
        save_intermediate_data(
<<<<<<< HEAD
            block2.data,
            block2.global_shape,
            block2.global_index,
=======
            b1,
>>>>>>> 9b1aa0a7
            file,
            path="/data",
            detector_x=10,
            detector_y=20,
            angles=block2.angles
        )

    # open without MPI, looking at the full file
    with h5py.File(tmp_path / "test_file.h5", "r") as file:
        assert "/data" in file
        data = file["/data"]
        np.testing.assert_array_equal(data, global_data)
        assert "/angles" in file
        angles = file["/angles"]
        np.testing.assert_array_equal(angles, aux_data.get_angles())
        assert "test_file.h5" in file
        np.testing.assert_array_equal(file["test_file.h5"], [0, 0])
        assert "data_dims" in file
        np.testing.assert_array_equal(file["data_dims"]["detector_x_y"], [10, 20])<|MERGE_RESOLUTION|>--- conflicted
+++ resolved
@@ -9,12 +9,7 @@
 from httomo.runner.auxiliary_data import AuxiliaryData
 from httomo.runner.dataset import DataSetBlock
 
-<<<<<<< HEAD
 from httomo.utils import gpu_enabled, xp
-from httomo.runner.dataset import DataSet
-=======
-from httomo.utils import gpu_enabled
->>>>>>> 9b1aa0a7
 
 
 def test_calculate_stats_simple():
@@ -35,7 +30,6 @@
     assert ret == (-10.0, 19.0, expected, 30)
 
 
-<<<<<<< HEAD
 @pytest.mark.skipif(
     not gpu_enabled or xp.cuda.runtime.getDeviceCount() == 0,
     reason="skipped as cupy is not available",
@@ -51,10 +45,6 @@
 @pytest.mark.perf
 @pytest.mark.parametrize("gpu", [False, True], ids=["CPU", "GPU"])
 def test_calculcate_stats_performance(gpu: bool):
-=======
-@pytest.mark.parametrize("gpu", [False, True])
-def test_save_intermediate_data( tmp_path: Path, gpu: bool):
->>>>>>> 9b1aa0a7
     if gpu and not gpu_enabled:
         pytest.skip("No GPU available")
         
@@ -77,8 +67,7 @@
     assert "performance in ms" == duration_ms
     
     
-
-def test_save_intermediate_data(dummy_dataset: DataSet, tmp_path: Path):
+def test_save_intermediate_data(tmp_path: Path):
     # use increasing numbers in the data, to make sure blocks have different content
     GLOBAL_SHAPE=(10,10,10)
     global_data = np.arange(np.prod(GLOBAL_SHAPE), dtype=np.float32).reshape(
@@ -99,46 +88,29 @@
                       chunk_shape=GLOBAL_SHAPE,
                       global_shape=GLOBAL_SHAPE)
 
-<<<<<<< HEAD
-=======
-    if gpu:
-        b1.to_gpu()
-        b2.to_gpu()
-
->>>>>>> 9b1aa0a7
     with h5py.File(
         tmp_path / "test_file.h5", "w", driver="mpio", comm=MPI.COMM_WORLD
     ) as file:
         # save in 2 blocks, starting with the second to confirm order-independence
-        block1 = dummy_dataset.make_block(0, 3)
-        save_intermediate_data(
-<<<<<<< HEAD
-            block1.data,
-            block1.global_shape,
-            block1.global_index,
-=======
-            b2,
->>>>>>> 9b1aa0a7
-            file,
-            path="/data",
-            detector_x=10,
-            detector_y=20,
-            angles=block1.angles
-        )
-        block2 = dummy_dataset.make_block(0, 0, 3)
-        save_intermediate_data(
-<<<<<<< HEAD
-            block2.data,
-            block2.global_shape,
-            block2.global_index,
-=======
-            b1,
->>>>>>> 9b1aa0a7
-            file,
-            path="/data",
-            detector_x=10,
-            detector_y=20,
-            angles=block2.angles
+        save_intermediate_data(
+            b2.data,
+            b2.global_shape,
+            b2.global_index,
+            file,
+            path="/data",
+            detector_x=10,
+            detector_y=20,
+            angles=b2.angles,
+        )
+        save_intermediate_data(
+            b1.data,
+            b1.global_shape,
+            b1.global_index,
+            file,
+            path="/data",
+            detector_x=10,
+            detector_y=20,
+            angles=b1.angles,
         )
 
     with h5py.File(tmp_path / "test_file.h5", "r") as file:
@@ -193,35 +165,25 @@
 
     with h5py.File(tmp_path / "test_file.h5", "w", driver="mpio", comm=comm) as file:
         # save in 2 blocks, starting with the second to confirm order-independence
-        block1 = dataset.make_block(0, 3)
-        save_intermediate_data(
-<<<<<<< HEAD
-            block1.data,
-            block1.global_shape,
-            block1.global_index,
-=======
-            b2,
->>>>>>> 9b1aa0a7
-            file,
-            path="/data",
-            detector_x=10,
-            detector_y=20,
-            angles=block1.angles
-        )
-        block2 = dataset.make_block(0, 0, 3)
-        save_intermediate_data(
-<<<<<<< HEAD
-            block2.data,
-            block2.global_shape,
-            block2.global_index,
-=======
-            b1,
->>>>>>> 9b1aa0a7
-            file,
-            path="/data",
-            detector_x=10,
-            detector_y=20,
-            angles=block2.angles
+        save_intermediate_data(
+            b2.data,
+            b2.global_shape,
+            b2.global_index,
+            file,
+            path="/data",
+            detector_x=10,
+            detector_y=20,
+            angles=b2.angles,
+        )
+        save_intermediate_data(
+            b1.data,
+            b1.global_shape,
+            b1.global_index,
+            file,
+            path="/data",
+            detector_x=10,
+            detector_y=20,
+            angles=b1.angles,
         )
 
     # open without MPI, looking at the full file
