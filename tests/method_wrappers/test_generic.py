--- conflicted
+++ resolved
@@ -24,7 +24,7 @@
         make_mock_repo(mocker, padding=True),
         "testmodule.path",
         "fake_method",
-        MPI.COMM_WORLD
+        MPI.COMM_WORLD,
     )
     assert isinstance(wrp, GenericMethodWrapper)
     assert wrp.method_name == "fake_method"
@@ -51,15 +51,11 @@
 
     assert wrp.task_id == "fake_method_id"
 
-<<<<<<< HEAD
-
+
+@pytest.mark.cupy
 def test_generic_execute_transfers_to_gpu(
     mocker: MockerFixture, dummy_block: DataSetBlock
 ):
-=======
-@pytest.mark.cupy
-def test_generic_execute_transfers_to_gpu(mocker: MockerFixture, dummy_block: DataSetBlock):
->>>>>>> f6a96d0c
     class FakeModule:
         def fake_method(data):
             return data
@@ -677,7 +673,9 @@
     # The fact that its `bcast()` method should never be called is used as a proxy/marker that
     # the global communicator is never used in method execution, only the communicator passed
     # into the method wrapper's constructor should be used in method execution.
-    global_comm_bcast_spy = mocker.patch.object(target=global_comm_mock, attribute="bcast")
+    global_comm_bcast_spy = mocker.patch.object(
+        target=global_comm_mock, attribute="bcast"
+    )
 
     # Define mock comm object to pass into method wrapper constructor
     passed_in_mock_comm = mocker.create_autospec(MPI.Comm)
