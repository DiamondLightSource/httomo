--- conflicted
+++ resolved
@@ -521,15 +521,7 @@
     if gpu_enabled:
         assert max_slices == (1_000_000_000 - 5678) // 1234
         assert available_memory == 1_000_000_000
-<<<<<<< HEAD
-        memcalc_mock.assert_called_once_with(tuple(shape), dummy_dataset.data.dtype,
-                                             darks_shape=dummy_dataset.darks.shape, 
-                                             flats_shape=dummy_dataset.flats.shape, 
-                                             darks_dtype=dummy_dataset.darks.dtype, 
-                                             flats_dtype=dummy_dataset.flats.dtype)
-=======
         memcalc_mock.assert_called_once_with(tuple(shape), dummy_block.data.dtype)
->>>>>>> 9b1aa0a7
     else:
         assert max_slices > dummy_block.chunk_shape[0]
         assert available_memory == 1_000_000_000
