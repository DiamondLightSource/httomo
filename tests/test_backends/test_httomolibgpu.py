import dataclasses
import inspect
import pytest
from mpi4py import MPI
import numpy as np
from numpy import uint16, float32

from numpy.testing import assert_allclose, assert_equal
import os

cupy = pytest.importorskip("cupy")
httomolibgpu = pytest.importorskip("httomolibgpu")
import cupy as cp

from httomo.methods_database.query import get_method_info


from httomolibgpu.misc.morph import data_resampler
from httomolibgpu.prep.normalize import normalize
from httomolibgpu.prep.phase import paganin_filter_tomopy, paganin_filter_savu
from httomolibgpu.prep.alignment import distortion_correction_proj_discorpy
from httomolibgpu.prep.stripe import (
    remove_stripe_based_sorting,
    remove_stripe_ti,
    remove_all_stripe,
)
from httomolibgpu.recon.algorithm import FBP, SIRT, CGLS

from httomo.methods_database.packages.external.httomolibgpu.supporting_funcs.misc.morph import *
from httomo.methods_database.packages.external.httomolibgpu.supporting_funcs.prep.phase import *
from httomo.methods_database.packages.external.httomolibgpu.supporting_funcs.prep.stripe import *
from httomo.methods_database.packages.external.httomolibgpu.supporting_funcs.recon.algorithm import *

module_mem_path = "httomo.methods_database.packages.external."


class MaxMemoryHook(cp.cuda.MemoryHook):

    def __init__(self, initial=0):
        self.max_mem = initial
        self.current = initial

    def malloc_postprocess(
        self, device_id: int, size: int, mem_size: int, mem_ptr: int, pmem_id: int
    ):
        self.current += mem_size
        self.max_mem = max(self.max_mem, self.current)

    def free_postprocess(
        self, device_id: int, mem_size: int, mem_ptr: int, pmem_id: int
    ):
        self.current -= mem_size

    def alloc_preprocess(self, **kwargs):
        pass

    def alloc_postprocess(self, device_id: int, mem_size: int, mem_ptr: int):
        pass

    def free_preprocess(self, **kwargs):
        pass

    def malloc_preprocess(self, **kwargs):
        pass


@pytest.mark.cupy
def test_normalize_memoryhook(data, flats, darks, ensure_clean_memory):
    hook = MaxMemoryHook()
    with hook:
        data_normalize = normalize(cp.copy(data), flats, darks, minus_log=True).get()

    # make sure estimator function is within range (80% min, 100% max)
    max_mem = (
        hook.max_mem
    )  # the amount of memory in bytes needed for the method according to memoryhook
    max_mem_mb = round(max_mem / (1024**2), 2)  # now in mbs

    # now we estimate how much of the total memory required for this data
    library_info = get_method_info(
        "httomolibgpu.prep.normalize", "normalize", "memory_gpu"
    )
    for i, dst in enumerate(library_info[0]["datasets"]):
        if dst == "flats":
            flats_bytes = (
                library_info[1]["multipliers"][i]
                * np.prod(cp.shape(flats))
                * float32().nbytes
            )
        elif dst == "darks":
            darks_bytes = (
                library_info[1]["multipliers"][i]
                * np.prod(cp.shape(darks))
                * float32().nbytes
            )
        else:
            data_bytes = (
                library_info[1]["multipliers"][i]
                * np.prod(cp.shape(data))
                * float32().nbytes
            )
    estimated_memory_bytes = flats_bytes + darks_bytes + data_bytes
    estimated_memory_mb = round(estimated_memory_bytes / (1024**2), 2)
    # now compare both memory estimations
    difference_mb = abs(estimated_memory_mb - max_mem_mb)
    percents_relative_maxmem = round((difference_mb / max_mem_mb) * 100)
    # the estimated_memory_mb should be LARGER or EQUAL to max_mem_mb
    # the resulting percent value should not deviate from max_mem on more than 20%
    assert estimated_memory_mb >= max_mem_mb
    assert percents_relative_maxmem <= 20


@pytest.mark.cupy
@pytest.mark.parametrize("slices", [128, 256, 512])
def test_normalize_memoryhook_parametrise(slices, ensure_clean_memory):
    data_size_dim = 512
    data = cp.random.random_sample(
        (slices, data_size_dim, data_size_dim), dtype=np.float32
    )
    darks = cp.random.random_sample(
        (20, data_size_dim, data_size_dim), dtype=np.float32
    )
    flats = cp.random.random_sample(
        (20, data_size_dim, data_size_dim), dtype=np.float32
    )
    hook = MaxMemoryHook()
    with hook:
        data_normalize = normalize(cp.copy(data), flats, darks, minus_log=True).get()

    # make sure estimator function is within range (80% min, 100% max)
    max_mem = (
        hook.max_mem
    )  # the amount of memory in bytes needed for the method according to memoryhook
    max_mem_mb = round(max_mem / (1024**2), 2)  # now in mbs

    # now we estimate how much of the total memory required for this data
    library_info = get_method_info(
        "httomolibgpu.prep.normalize", "normalize", "memory_gpu"
    )
    for i, dst in enumerate(library_info[0]["datasets"]):
        if dst == "flats":
            flats_bytes = (
                library_info[1]["multipliers"][i]
                * np.prod(cp.shape(flats))
                * float32().nbytes
            )
        elif dst == "darks":
            darks_bytes = (
                library_info[1]["multipliers"][i]
                * np.prod(cp.shape(darks))
                * float32().nbytes
            )
        else:
            data_bytes = (
                library_info[1]["multipliers"][i]
                * np.prod(cp.shape(data))
                * float32().nbytes
            )
    estimated_memory_bytes = flats_bytes + darks_bytes + data_bytes
    estimated_memory_mb = round(estimated_memory_bytes / (1024**2), 2)
    # now compare both memory estimations
    difference_mb = abs(estimated_memory_mb - max_mem_mb)
    percents_relative_maxmem = round((difference_mb / max_mem_mb) * 100)
    # the estimated_memory_mb should be LARGER or EQUAL to max_mem_mb
    # the resulting percent value should not deviate from max_mem on more than 20%
    assert estimated_memory_mb >= max_mem_mb
    assert percents_relative_maxmem <= 20


@pytest.mark.cupy
@pytest.mark.parametrize("slices", [64, 128])
@pytest.mark.parametrize("dim_x", [81, 260, 320])
@pytest.mark.parametrize("dim_y", [340, 135, 96])
def test_paganin_filter_tomopy_memoryhook(slices, dim_x, dim_y, ensure_clean_memory):
    data = cp.random.random_sample((slices, dim_x, dim_y), dtype=np.float32)
    hook = MaxMemoryHook()
    with hook:
        data_filtered = paganin_filter_tomopy(cp.copy(data)).get()

    # make sure estimator function is within range (80% min, 100% max)
    max_mem = (
        hook.max_mem
    )  # the amount of memory in bytes needed for the method according to memoryhook

    # now we estimate how much of the total memory required for this data
    (estimated_memory_bytes, subtract_bytes) = _calc_memory_bytes_paganin_filter_tomopy(
        (dim_x, dim_y), dtype=np.float32()
    )
    estimated_memory_mb = round(slices * estimated_memory_bytes / (1024**2), 2)
    max_mem -= subtract_bytes
    max_mem_mb = round(max_mem / (1024**2), 2)

    # now we compare both memory estimations
    difference_mb = abs(estimated_memory_mb - max_mem_mb)
    percents_relative_maxmem = round((difference_mb / max_mem_mb) * 100)
    # the estimated_memory_mb should be LARGER or EQUAL to max_mem_mb
    # the resulting percent value should not deviate from max_mem on more than 20%
    assert estimated_memory_mb >= max_mem_mb
    assert percents_relative_maxmem <= 20


@pytest.mark.cupy
@pytest.mark.parametrize("slices", [64, 128])
@pytest.mark.parametrize("dim_x", [81, 260, 320])
@pytest.mark.parametrize("dim_y", [340, 135, 96])
def test_paganin_filter_savu_memoryhook(slices, dim_x, dim_y, ensure_clean_memory):
    data = cp.random.random_sample((slices, dim_x, dim_y), dtype=np.float32)
    kwargs = {}
    kwargs["ratio"] = 250.0
    kwargs["energy"] = 53.0
    kwargs["distance"] = 1.0
    kwargs["resolution"] = 1.28
    kwargs["pad_x"] = 20
    kwargs["pad_y"] = 20
    kwargs["pad_method"] = "edge"
    kwargs["increment"] = 0.0
    hook = MaxMemoryHook()
    with hook:
        data_filtered = paganin_filter_savu(cp.copy(data), **kwargs).get()

    # make sure estimator function is within range (80% min, 100% max)
    max_mem = (
        hook.max_mem
    )  # the amount of memory in bytes needed for the method according to memoryhook

    # now we estimate how much of the total memory required for this data
    (estimated_memory_bytes, subtract_bytes) = _calc_memory_bytes_paganin_filter_savu(
        (dim_x, dim_y), np.float32(), **kwargs
    )
    estimated_memory_mb = round(slices * estimated_memory_bytes / (1024**2), 2)
    max_mem -= subtract_bytes
    max_mem_mb = round(max_mem / (1024**2), 2)

    # now we compare both memory estimations
    difference_mb = abs(estimated_memory_mb - max_mem_mb)
    percents_relative_maxmem = round((difference_mb / max_mem_mb) * 100)
    # the estimated_memory_mb should be LARGER or EQUAL to max_mem_mb
    # the resulting percent value should not deviate from max_mem on more than 20%
    assert estimated_memory_mb >= max_mem_mb
    assert percents_relative_maxmem <= 20


@pytest.mark.cupy
@pytest.mark.parametrize("slices", [128, 190, 256])
def test_distortion_correction_memoryhook(
    slices, distortion_correction_path, ensure_clean_memory
):
    data_size_dim = 320
    data = cp.random.random_sample(
        (slices, data_size_dim, data_size_dim), dtype=np.float32
    )

    distortion_coeffs_path = os.path.join(
        distortion_correction_path, "distortion-coeffs.txt"
    )
    preview = {
        "starts": [0, 0],
        "stops": [data.shape[1], data.shape[2]],
        "steps": [1, 1],
    }

    hook = MaxMemoryHook()
    with hook:
        data_corrected = distortion_correction_proj_discorpy(
            cp.copy(data), distortion_coeffs_path, preview
        ).get()

    # make sure estimator function is within range (80% min, 100% max)
    max_mem = (
        hook.max_mem
    )  # the amount of memory in bytes needed for the method according to memoryhook
    max_mem_mb = round(max_mem / (1024**2), 2)  # now in mbs

    # now we estimate how much of the total memory required for this data
    library_info = get_method_info(
        "httomolibgpu.prep.alignment",
        "distortion_correction_proj_discorpy",
        "memory_gpu",
    )
    estimated_memory_bytes = (
        library_info[1]["multipliers"][0] * np.prod(cp.shape(data)) * float32().nbytes
    )
    estimated_memory_mb = round(estimated_memory_bytes / (1024**2), 2)
    # now we compare both memory estimations
    difference_mb = abs(estimated_memory_mb - max_mem_mb)
    percents_relative_maxmem = round((difference_mb / max_mem_mb) * 100)
    # the estimated_memory_mb should be LARGER or EQUAL to max_mem_mb
    # the resulting percent value should not deviate from max_mem on more than 20%
    assert estimated_memory_mb >= max_mem_mb
    assert percents_relative_maxmem <= 20


@pytest.mark.cupy
@pytest.mark.parametrize("slices", [128, 256, 320])
def test_remove_stripe_based_sorting_memoryhook(
    slices, distortion_correction_path, ensure_clean_memory
):
    data_size_dim = 300
    data = cp.random.random_sample(
        (data_size_dim, slices, data_size_dim), dtype=np.float32
    )

    hook = MaxMemoryHook()
    with hook:
        data_filtered = remove_stripe_based_sorting(cp.copy(data)).get()

    # make sure estimator function is within range (80% min, 100% max)
    max_mem = (
        hook.max_mem
    )  # the amount of memory in bytes needed for the method according to memoryhook
    max_mem_mb = round(max_mem / (1024**2), 2)  # now in mbs

    # now we estimate how much of the total memory required for this data
    library_info = get_method_info(
        "httomolibgpu.prep.stripe", "remove_stripe_based_sorting", "memory_gpu"
    )
    estimated_memory_bytes = (
        library_info[1]["multipliers"][0] * np.prod(cp.shape(data)) * float32().nbytes
    )
    estimated_memory_mb = round(estimated_memory_bytes / (1024**2), 2)
    # now we compare both memory estimations
    difference_mb = abs(estimated_memory_mb - max_mem_mb)
    percents_relative_maxmem = round((difference_mb / max_mem_mb) * 100)
    # the estimated_memory_mb should be LARGER or EQUAL to max_mem_mb
    # the resulting percent value should not deviate from max_mem on more than 20%
    assert estimated_memory_mb >= max_mem_mb
    assert percents_relative_maxmem <= 20


@pytest.mark.cupy
@pytest.mark.parametrize("slices", [64, 129])
def test_remove_stripe_ti_memoryhook(slices, ensure_clean_memory):
    dim_x = 156
    dim_y = 216
    data = cp.random.random_sample((slices, dim_x, dim_y), dtype=np.float32)
    hook = MaxMemoryHook()
    with hook:
        data_filtered = remove_stripe_ti(cp.copy(data)).get()

    # make sure estimator function is within range (80% min, 100% max)
    max_mem = (
        hook.max_mem
    )  # the amount of memory in bytes needed for the method according to memoryhook

    # now we estimate how much of the total memory required for this data
    (estimated_memory_bytes, subtract_bytes) = _calc_memory_bytes_remove_stripe_ti(
        (dim_x, dim_y), dtype=np.float32()
    )
    estimated_memory_mb = round(slices * estimated_memory_bytes / (1024**2), 2)
    max_mem -= subtract_bytes
    max_mem_mb = round(max_mem / (1024**2), 2)

    # now we compare both memory estimations
    difference_mb = abs(estimated_memory_mb - max_mem_mb)
    percents_relative_maxmem = round((difference_mb / max_mem_mb) * 100)
    # the estimated_memory_mb should be LARGER or EQUAL to max_mem_mb
    # the resulting percent value should not deviate from max_mem on more than 20%
    assert estimated_memory_mb >= max_mem_mb
    assert percents_relative_maxmem <= 20


@pytest.mark.cupy
@pytest.mark.parametrize("angles", [900, 1800])
@pytest.mark.parametrize("dim_x_slices", [5])
@pytest.mark.parametrize("dim_y", [1280, 2560])
def test_remove_all_stripe_memoryhook(angles, dim_x_slices, dim_y, ensure_clean_memory):
    data = cp.random.random_sample((angles, dim_x_slices, dim_y), dtype=np.float32)
    hook = MaxMemoryHook()
    with hook:
        data_filtered = remove_all_stripe(cp.copy(data)).get()

    # make sure estimator function is within range (80% min, 100% max)
    max_mem = (
        hook.max_mem
    )  # the amount of memory in bytes needed for the method according to memoryhook
    max_mem_mb = round(max_mem / (1024**2), 2)  # now in mbs

    # now we estimate how much of the total memory required for this data
    library_info = get_method_info(
        "httomolibgpu.prep.stripe", "remove_all_stripe", "memory_gpu"
    )
    estimated_memory_bytes = (
        library_info[1]["multipliers"][0] * np.prod(cp.shape(data)) * float32().nbytes
    )
    estimated_memory_mb = round(estimated_memory_bytes / (1024**2), 2)
    # now we compare both memory estimations
    difference_mb = abs(estimated_memory_mb - max_mem_mb)
    percents_relative_maxmem = round((difference_mb / max_mem_mb) * 100)
    # the estimated_memory_mb should be LARGER or EQUAL to max_mem_mb
    # the resulting percent value should not deviate from max_mem on more than 20%
    assert estimated_memory_mb >= max_mem_mb
    assert percents_relative_maxmem <= 20


@pytest.mark.cupy
@pytest.mark.parametrize("method", ["nearest", "linear"])
@pytest.mark.parametrize("slices", [1, 3, 10])
@pytest.mark.parametrize("newshape", [(256, 256), (500, 500)])
def test_data_sampler_memoryhook(slices, newshape, method, ensure_clean_memory):
    recon_size = 800
    data = cp.random.random_sample((recon_size, slices, recon_size), dtype=cp.float32)
    kwargs = {}
    kwargs["newshape"] = newshape
    kwargs["method"] = method
    kwargs["axis"] = 1

    hook = MaxMemoryHook()
    with hook:
        scaled_data = data_resampler(data, **kwargs)

    # make sure estimator function is within range (80% min, 100% max)
    max_mem = (
        hook.max_mem
    )  # the amount of memory in bytes needed for the method according to memoryhook

    # now we estimate how much of the total memory required for this data
    (estimated_memory_bytes, subtract_bytes) = _calc_memory_bytes_data_resampler(
        (recon_size, recon_size), dtype=np.float32(), **kwargs
    )
    # as this is slice-by-slice implementation we should be adding slices number
    estimated_memory_mb = slices + round(estimated_memory_bytes / (1024**2), 2)
    max_mem -= subtract_bytes
    max_mem_mb = round(max_mem / (1024**2), 2)

    # now we compare both memory estimations
    difference_mb = abs(estimated_memory_mb - max_mem_mb)
    percents_relative_maxmem = round((difference_mb / max_mem_mb) * 100)
    # the estimated_memory_mb should be LARGER or EQUAL to max_mem_mb
    assert estimated_memory_mb >= max_mem_mb
    # so we drop the condition bellow and ensure we're always slightly overestimate the memory needed
    # the cupy memory estimation here is not very consistent because of the interpolation function


@pytest.mark.cupy
@pytest.mark.parametrize("slices", [3, 5, 8])
@pytest.mark.parametrize("recon_size_it", [600, 1200, 2560])
def test_recon_FBP_memoryhook(slices, recon_size_it, ensure_clean_memory):
    data = cp.random.random_sample((1801, slices, recon_size_it), dtype=np.float32)
    kwargs = {}
    kwargs["angles"] = np.linspace(
        0.0 * np.pi / 180.0, 180.0 * np.pi / 180.0, data.shape[0]
    )
    kwargs["center"] = 500
    kwargs["recon_size"] = recon_size_it
    kwargs["recon_mask_radius"] = 0.8
    recon_size = data.shape[2]
    hook = MaxMemoryHook()
    with hook:
        recon_data = FBP(data, **kwargs)

    # make sure estimator function is within range (80% min, 100% max)
    max_mem = (
        hook.max_mem
    )  # the amount of memory in bytes needed for the method according to memoryhook

    # now we estimate how much of the total memory required for this data
    (estimated_memory_bytes, subtract_bytes) = _calc_memory_bytes_FBP(
        (1801, recon_size_it), dtype=np.float32(), **kwargs
    )
    estimated_memory_mb = round(slices * estimated_memory_bytes / (1024**2), 2)
    max_mem -= subtract_bytes
    max_mem_mb = round(max_mem / (1024**2), 2)

    # now we compare both memory estimations
    difference_mb = abs(estimated_memory_mb - max_mem_mb)
    percents_relative_maxmem = round((difference_mb / max_mem_mb) * 100)
    # the estimated_memory_mb should be LARGER or EQUAL to max_mem_mb
    # the resulting percent value should not deviate from max_mem on more than 20%
    assert estimated_memory_mb >= max_mem_mb
    assert percents_relative_maxmem <= 35


@pytest.mark.cupy
@pytest.mark.parametrize("slices", [3, 5, 8])
def test_recon_SIRT_memoryhook(slices, ensure_clean_memory):
    data = cp.random.random_sample((1801, slices, 2560), dtype=np.float32)
    recon_size = data.shape[2]
    hook = MaxMemoryHook()
    with hook:
        recon_data = SIRT(
<<<<<<< HEAD
            data,
            np.linspace(0.0 * np.pi / 180.0, 180.0 * np.pi / 180.0, data.shape[0]),
            1200,
            recon_size=recon_size,
            iterations=2,
            nonnegativity=True,
            recon_mask_radius=0.8,
        )
=======
                    data,
                    np.linspace(0.0 * np.pi / 180.0, 180.0 * np.pi / 180.0, data.shape[0]),
                    1200,
                    recon_size=recon_size,
                    iterations=2,
                    nonnegativity=True,
                )
>>>>>>> ed49f8b9

    # make sure estimator function is within range (80% min, 100% max)
    max_mem = (
        hook.max_mem
    )  # the amount of memory in bytes needed for the method according to memoryhook
    max_mem_mb = round(max_mem / (1024**2), 2)

    # now we estimate how much of the total memory required for this data
    library_info = get_method_info("httomolibgpu.recon.algorithm", "SIRT", "memory_gpu")
    estimated_memory_bytes = (
        library_info[1]["multipliers"][0] * np.prod(cp.shape(data)) * float32().nbytes
    )
    estimated_memory_mb = round(estimated_memory_bytes / (1024**2), 2)

    # now we compare both memory estimations
    difference_mb = abs(estimated_memory_mb - max_mem_mb)
    percents_relative_maxmem = round((difference_mb / max_mem_mb) * 100)
    # the estimated_memory_mb should be LARGER or EQUAL to max_mem_mb
    # the resulting percent value should not deviate from max_mem on more than 20%
    assert estimated_memory_mb >= max_mem_mb
    assert percents_relative_maxmem <= 20


@pytest.mark.cupy
@pytest.mark.parametrize("slices", [3, 5])
def test_recon_CGLS_memoryhook(slices, ensure_clean_memory):
    data = cp.random.random_sample((1801, slices, 2560), dtype=np.float32)
    recon_size = data.shape[2]
    hook = MaxMemoryHook()
    with hook:
        recon_data = CGLS(
<<<<<<< HEAD
            data,
            np.linspace(0.0 * np.pi / 180.0, 180.0 * np.pi / 180.0, data.shape[0]),
            1200,
            recon_size=recon_size,
            iterations=2,
            nonnegativity=True,
            recon_mask_radius=0.8,
        )
=======
                    data,
                    np.linspace(0.0 * np.pi / 180.0, 180.0 * np.pi / 180.0, data.shape[0]),
                    1200,
                    recon_size=recon_size,
                    iterations=2,
                    nonnegativity=True,
                )
>>>>>>> ed49f8b9

    # make sure estimator function is within range (80% min, 100% max)
    max_mem = (
        hook.max_mem
    )  # the amount of memory in bytes needed for the method according to memoryhook
    max_mem_mb = round(max_mem / (1024**2), 2)

    # now we estimate how much of the total memory required for this data
    library_info = get_method_info("httomolibgpu.recon.algorithm", "CGLS", "memory_gpu")
    estimated_memory_bytes = (
        library_info[1]["multipliers"][0] * np.prod(cp.shape(data)) * float32().nbytes
    )
    estimated_memory_mb = round(estimated_memory_bytes / (1024**2), 2)

    # now we compare both memory estimations
    difference_mb = abs(estimated_memory_mb - max_mem_mb)
    percents_relative_maxmem = round((difference_mb / max_mem_mb) * 100)
    # the estimated_memory_mb should be LARGER or EQUAL to max_mem_mb
    # the resulting percent value should not deviate from max_mem on more than 20%
    assert estimated_memory_mb >= max_mem_mb
    assert percents_relative_maxmem <= 20<|MERGE_RESOLUTION|>--- conflicted
+++ resolved
@@ -478,24 +478,13 @@
     hook = MaxMemoryHook()
     with hook:
         recon_data = SIRT(
-<<<<<<< HEAD
             data,
             np.linspace(0.0 * np.pi / 180.0, 180.0 * np.pi / 180.0, data.shape[0]),
             1200,
             recon_size=recon_size,
             iterations=2,
             nonnegativity=True,
-            recon_mask_radius=0.8,
         )
-=======
-                    data,
-                    np.linspace(0.0 * np.pi / 180.0, 180.0 * np.pi / 180.0, data.shape[0]),
-                    1200,
-                    recon_size=recon_size,
-                    iterations=2,
-                    nonnegativity=True,
-                )
->>>>>>> ed49f8b9
 
     # make sure estimator function is within range (80% min, 100% max)
     max_mem = (
@@ -527,24 +516,13 @@
     hook = MaxMemoryHook()
     with hook:
         recon_data = CGLS(
-<<<<<<< HEAD
             data,
             np.linspace(0.0 * np.pi / 180.0, 180.0 * np.pi / 180.0, data.shape[0]),
             1200,
             recon_size=recon_size,
             iterations=2,
             nonnegativity=True,
-            recon_mask_radius=0.8,
         )
-=======
-                    data,
-                    np.linspace(0.0 * np.pi / 180.0, 180.0 * np.pi / 180.0, data.shape[0]),
-                    1200,
-                    recon_size=recon_size,
-                    iterations=2,
-                    nonnegativity=True,
-                )
->>>>>>> ed49f8b9
 
     # make sure estimator function is within range (80% min, 100% max)
     max_mem = (
