from pytest_mock import MockerFixture
from httomo.methods_database.query import MethodsDatabaseQuery, get_method_info
import pytest
import numpy as np
from httomo.utils import Pattern


def test_get_from_tomopy():
    pat = get_method_info("tomopy.misc.corr", "median_filter", "pattern")
    assert pat == "all"


def test_get_invalid_package():
    with pytest.raises(FileNotFoundError, match="doesn't exist"):
        get_method_info("unavailable.misc.corr", "median_filter", "pattern")


def test_get_invalid_module():
    with pytest.raises(KeyError, match="key doesntexist is not present"):
        get_method_info("tomopy.doesntexist.corr", "median_filter", "pattern")


def test_get_invalid_method():
    with pytest.raises(KeyError, match="key doesntexist is not present"):
        get_method_info("tomopy.misc.corr", "doesntexist", "pattern")


def test_get_invalid_attr():
    with pytest.raises(KeyError, match="attribute doesntexist is not present"):
        get_method_info("tomopy.misc.corr", "median_filter", "doesntexist")


@pytest.mark.cupy
def test_httomolibgpu_pattern():
    pat = get_method_info("httomolibgpu.prep.normalize", "normalize", "pattern")
    assert pat == "projection"


<<<<<<< HEAD
@pytest.mark.cupy
def test_httomolibgpu_gpu_cpu():
    assert get_method_info("httomolibgpu.prep.normalize", "normalize", "gpu") is True
    assert get_method_info("httomolibgpu.prep.normalize", "normalize", "cpu") is False


@pytest.mark.cupy
def test_httomolibgpu_memfunc():
    assert callable(
        get_method_info("httomolibgpu.prep.normalize", "normalize", "calc_max_slices")
=======
def test_httomolibgpu_implementation():
    implementation = get_method_info(
        "httomolibgpu.prep.normalize", "normalize", "implementation"
    )
    assert implementation == "gpu_cupy"


def test_httomolibgpu_output_dims_change():
    output_dims_change = get_method_info(
        "httomolibgpu.prep.normalize", "normalize", "output_dims_change"
>>>>>>> a5067f08
    )
    assert output_dims_change == False


<<<<<<< HEAD
@pytest.mark.cupy
def test_httomolibgpu_meta():
    from httomolibgpu import MethodMeta
=======
def test_httomolibgpu_default_save_result():
    save_result = get_method_info(
        "httomolibgpu.prep.normalize", "normalize", "save_result_default"
    )
    
    assert save_result is False
    
def test_httomolibgpu_default_save_result_recon():
    save_result = get_method_info(
        "httomolibgpu.recon.algorithm", "FBP", "save_result_default"
    )
    
    assert save_result is True
>>>>>>> a5067f08

def test_httomolibgpu_memory_gpu():
    memory_gpu = get_method_info(
        "httomolibgpu.prep.normalize", "normalize", "memory_gpu"
    )
    assert len(memory_gpu) == 3


def test_database_query_object():
    query = MethodsDatabaseQuery("httomolibgpu.prep.normalize", "normalize")
    assert query.get_pattern() == Pattern.projection
    assert query.get_output_dims_change() is False
    assert query.get_implementation() == "gpu_cupy"
    assert query.swap_dims_on_output() is False
    assert query.save_result_default() is False
    mempars = query.get_memory_gpu_params()
    assert set(p.dataset for p in mempars) == set(["tomo"])
    assert all(p.method == "module" for p in mempars)
    assert all(p.multiplier == 'None' for p in mempars)


def test_database_query_object_recon_swap_output():
    query = MethodsDatabaseQuery("tomopy.recon.algorithm", "recon")
    assert query.swap_dims_on_output() is True


def test_database_query_calculate_memory(mocker: MockerFixture):
    class FakeModule:
        def _calc_memory_bytes_testmethod(non_slice_dims_shape, dtype, testparam):
            assert non_slice_dims_shape == (
                42,
                3,
            )
            assert dtype == np.float32
            assert testparam == 42.0
            return 10, 20

    importmock = mocker.patch("importlib.import_module", return_value=FakeModule)
    query = MethodsDatabaseQuery("sample.module.path", "testmethod")

<<<<<<< HEAD
@pytest.mark.cupy
def test_httomolibgpu_meta_incomplete_path():
    with pytest.raises(ValueError, match="not resolving"):
        get_httomolibgpu_method_meta("prep.normalize")
=======
    mem = query.calculate_memory_bytes((42, 3), np.float32, testparam=42.0)

    importmock.assert_called_with(
        "httomo.methods_database.packages.external.sample.supporting_funcs.module.path"
    )
    assert mem == (10, 20)


def test_database_query_calculate_output_dims(mocker: MockerFixture):
    class FakeModule:
        def _calc_output_dim_testmethod(non_slice_dims_shape, testparam):
            assert non_slice_dims_shape == (
                42,
                3,
            )
            assert testparam == 42.0
            return 10, 20

    importmock = mocker.patch("importlib.import_module", return_value=FakeModule)
    query = MethodsDatabaseQuery("sample.module.path", "testmethod")

    dims = query.calculate_output_dims((42, 3), testparam=42.0)

    importmock.assert_called_with(
        "httomo.methods_database.packages.external.sample.supporting_funcs.module.path"
    )
    assert dims == (10, 20)
>>>>>>> a5067f08
<|MERGE_RESOLUTION|>--- conflicted
+++ resolved
@@ -30,24 +30,11 @@
         get_method_info("tomopy.misc.corr", "median_filter", "doesntexist")
 
 
-@pytest.mark.cupy
 def test_httomolibgpu_pattern():
     pat = get_method_info("httomolibgpu.prep.normalize", "normalize", "pattern")
     assert pat == "projection"
 
 
-<<<<<<< HEAD
-@pytest.mark.cupy
-def test_httomolibgpu_gpu_cpu():
-    assert get_method_info("httomolibgpu.prep.normalize", "normalize", "gpu") is True
-    assert get_method_info("httomolibgpu.prep.normalize", "normalize", "cpu") is False
-
-
-@pytest.mark.cupy
-def test_httomolibgpu_memfunc():
-    assert callable(
-        get_method_info("httomolibgpu.prep.normalize", "normalize", "calc_max_slices")
-=======
 def test_httomolibgpu_implementation():
     implementation = get_method_info(
         "httomolibgpu.prep.normalize", "normalize", "implementation"
@@ -58,16 +45,10 @@
 def test_httomolibgpu_output_dims_change():
     output_dims_change = get_method_info(
         "httomolibgpu.prep.normalize", "normalize", "output_dims_change"
->>>>>>> a5067f08
     )
     assert output_dims_change == False
 
 
-<<<<<<< HEAD
-@pytest.mark.cupy
-def test_httomolibgpu_meta():
-    from httomolibgpu import MethodMeta
-=======
 def test_httomolibgpu_default_save_result():
     save_result = get_method_info(
         "httomolibgpu.prep.normalize", "normalize", "save_result_default"
@@ -81,7 +62,6 @@
     )
     
     assert save_result is True
->>>>>>> a5067f08
 
 def test_httomolibgpu_memory_gpu():
     memory_gpu = get_method_info(
@@ -122,12 +102,6 @@
     importmock = mocker.patch("importlib.import_module", return_value=FakeModule)
     query = MethodsDatabaseQuery("sample.module.path", "testmethod")
 
-<<<<<<< HEAD
-@pytest.mark.cupy
-def test_httomolibgpu_meta_incomplete_path():
-    with pytest.raises(ValueError, match="not resolving"):
-        get_httomolibgpu_method_meta("prep.normalize")
-=======
     mem = query.calculate_memory_bytes((42, 3), np.float32, testparam=42.0)
 
     importmock.assert_called_with(
@@ -154,5 +128,4 @@
     importmock.assert_called_with(
         "httomo.methods_database.packages.external.sample.supporting_funcs.module.path"
     )
-    assert dims == (10, 20)
->>>>>>> a5067f08
+    assert dims == (10, 20)