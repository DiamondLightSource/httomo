import subprocess

import numpy as np
import pytest
from mpi4py import MPI

from httomo.data.hdf.loaders import standard_tomo

comm = MPI.COMM_WORLD


<<<<<<< HEAD
=======
@pytest.mark.skip("outdated - to be removed after refactoring")
>>>>>>> a5067f08
def test_tomo_standard_testing_pipeline_loaded(
    cmd, standard_data, standard_loader, output_folder, testing_pipeline, merge_yamls
):
    cmd.pop(4)  #: don't save all
    cmd.insert(6, standard_data)    
    merge_yamls(standard_loader, testing_pipeline)
    cmd.insert(7, "temp.yaml")
    cmd.insert(8, output_folder)

    result = subprocess.run(
        cmd, stdout=subprocess.PIPE, stderr=subprocess.PIPE, text=True
    )

    assert "Running task 1 (pattern=projection): standard_tomo..." in result.stderr
    assert "Running task 2 (pattern=projection): normalize..." in result.stderr
    assert "Running task 3 (pattern=projection): minus_log.." in result.stderr
    assert "Running task 4 (pattern=projection): find_center_vo.." in result.stderr
    assert "Running task 5 (pattern=sinogram): remove_stripe_fw..." in result.stderr
    assert "Running task 6 (pattern=sinogram): recon..." in result.stderr
    assert "Running task 7 (pattern=sinogram): save_to_images.." in result.stderr    

@pytest.mark.skip("outdated - to be removed after refactoring")
def test_diad_testing_pipeline_loaded(
    cmd, diad_data, diad_loader, output_folder, testing_pipeline, merge_yamls
):
    cmd.insert(7, diad_data)
    merge_yamls(diad_loader, testing_pipeline)
    cmd.insert(8, "temp.yaml")
    cmd.insert(8, output_folder)

    result = subprocess.run(
        cmd, stdout=subprocess.PIPE, stderr=subprocess.PIPE, text=True
    )
    assert "Running task 1 (pattern=projection): standard_tomo..." in result.stderr
    assert "Running task 2 (pattern=projection): normalize..." in result.stderr
    assert "Running task 3 (pattern=projection): minus_log.." in result.stderr
    assert "Running task 4 (pattern=projection): find_center_vo.." in result.stderr
    assert "Running task 5 (pattern=sinogram): remove_stripe_fw..." in result.stderr
    assert "Running task 6 (pattern=sinogram): recon..." in result.stderr
    assert "Running task 7 (pattern=sinogram): save_to_images.." in result.stderr    

def test_standard_tomo(standard_data, standard_data_path, standard_image_key_path):
    preview = [None, {"start": 5, "stop": 10}, None]

    output = standard_tomo(
        "tomo",
        standard_data,
        standard_data_path,
        1,
        preview,
        1,
        comm,
        image_key_path=standard_image_key_path,
    )

    # data
    assert output.data.sum() == 141348397
    np.testing.assert_allclose(output.data.mean(), 981.58574794, rtol=1e-5)
    assert output.data.shape == (180, 5, 160)

    # flats
    assert output.flats.sum() == 15625259
    np.testing.assert_allclose(output.flats.mean(), 976.5786875, rtol=1e-5)
    assert output.flats.shape == (20, 5, 160)

    # angles
    assert output.angles.shape == (180,)
    np.testing.assert_allclose(output.angles.sum(), 281.1725424962865, rtol=1e-5)
    np.testing.assert_allclose(output.angles.mean(), 1.562069680534925, rtol=1e-5)

    assert output.angles_total == 180  # angles_total
    assert output.detector_y == 5  # detector_y
    assert output.detector_x == 160  # detector_x


def test_standard_tomo_ignore_darks(
    standard_data, standard_data_path, standard_image_key_path
):
    preview = [None, None, None]
    # Ignore 3 individual darks
    ignore_darks = {"individual": [215, 217, 219]}
    output = standard_tomo(
        "tomo",
        standard_data,
        standard_data_path,
        1,
        preview,
        1,
        comm,
        image_key_path=standard_image_key_path,
        ignore_darks=ignore_darks,
    )
    assert output.darks.shape[0] == 17  # 3 darks removed
    assert output.flats.shape[0] == 20  # no flats removed


def test_standard_tomo_ignore_flats(
    standard_data, standard_data_path, standard_image_key_path
):
    preview = [None, None, None]
    # Ignore 5 batch flats
    ignore_flats = {
        "batch": [
            {
                "start": 185,
                "stop": 189,
            }
        ]
    }
    output = standard_tomo(
        "tomo",
        standard_data,
        standard_data_path,
        1,
        preview,
        1,
        comm,
        image_key_path=standard_image_key_path,
        ignore_flats=ignore_flats,
    )
    assert output.darks.shape[0] == 20  # no darks removed
    assert output.flats.shape[0] == 15  # 5 flats removed


def test_standard_tomo_ignore_flats_error(
    standard_data, standard_data_path, standard_image_key_path
):
    preview = [None, None, None]
    # Ignore 5 batch flats, one of which (the end one) is outside the range of
    # flats
    ignore_flats = {
        "batch": [
            {
                "start": 195,
                "stop": 200,
            }
        ]
    }
    expected_err_str = (
        r"The flats indices to ignore are \[195, 196, 197, 198, 199, 200\], "
        r"which has one or more values outside the flats in the dataset."
    )
    with pytest.raises(ValueError, match=expected_err_str):
        output = standard_tomo(
            "tomo",
            standard_data,
            standard_data_path,
            1,
            preview,
            1,
            comm,
            image_key_path=standard_image_key_path,
            ignore_flats=ignore_flats,
        )


def test_diad_loader():
    in_file = "tests/test_data/k11_diad/k11-18014.nxs"
    data_path = "/entry/imaging/data"
    image_key_path = "/entry/instrument/imaging/image_key"
    rotation_angles = {"data_path": "/entry/imaging_sum/gts_theta_value"}

    output = standard_tomo(
        "tomo",
        in_file,
        data_path,
        1,
        [None, {"start": 5, "stop": 7}, None],
        0,
        comm,
        image_key_path=image_key_path,
        rotation_angles=rotation_angles,
    )

    assert output.data.sum() == 6019533062
    np.testing.assert_allclose(output.data.mean(), 38573.89243329147, rtol=1e-5)
    assert output.data.shape == (3001, 2, 26)

    assert output.flats.sum() == 236484277
    np.testing.assert_allclose(output.flats.mean(), 45477.74557692308, rtol=1e-5)
    assert output.flats.shape == (100, 2, 26)

    assert output.angles.shape == (3001,)
    np.testing.assert_allclose(output.angles.sum(), 9427.76925660484, rtol=1e-5)
    np.testing.assert_allclose(output.angles.mean(), 3.1415425713444987, rtol=1e-5)

    assert output.angles_total == 3001
    assert output.detector_y == 2
    assert output.detector_x == 26<|MERGE_RESOLUTION|>--- conflicted
+++ resolved
@@ -9,10 +9,7 @@
 comm = MPI.COMM_WORLD
 
 
-<<<<<<< HEAD
-=======
 @pytest.mark.skip("outdated - to be removed after refactoring")
->>>>>>> a5067f08
 def test_tomo_standard_testing_pipeline_loaded(
     cmd, standard_data, standard_loader, output_folder, testing_pipeline, merge_yamls
 ):
