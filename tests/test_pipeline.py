import glob
import os
import re
import subprocess
from typing import Callable, List, Tuple

import h5py
import numpy as np
import pytest
from numpy.testing import assert_allclose
from PIL import Image
from plumbum import local

PATTERN = re.compile(r"(\x9B|\x1B\[)[0-?]*[ -\/]*[@-~]")


def _get_log_contents(file):
    """return contents of the user.log file"""
    with open(file, "r") as f:
        log_contents = f.read()

    #: check that the generated log file has no ansi escape sequence
    # assert not PATTERN.search(log_contents)

    return log_contents


def _compare_two_yamls(original_yaml, copied_yaml):
    with open(original_yaml, "r") as oy, open(copied_yaml, "r") as cy:
        return oy.read() == cy.read()


def _check_yaml(files: List, input_yaml: str):
    # check that the contents of the copied YAML in the output directory matches
    # the contents of the input YAML
    copied_yaml_path = list(filter(lambda x: ".yaml" in x, files)).pop()
    assert _compare_two_yamls(input_yaml, copied_yaml_path)


def _check_tif(files: List, number: int, shape: Tuple):
    # check the .tif files
    tif_files = list(filter(lambda x: ".tif" in x, files))
    assert len(tif_files) == number

    # check that the image size is correct
    imarray = np.array(Image.open(tif_files[0]))
    assert imarray.shape == shape


def test_tomo_standard_testing_pipeline_output(
    get_files: Callable,
    cmd,
    standard_data,
    standard_loader,
    testing_pipeline,
    output_folder,
    merge_yamls,
):
    cmd.pop(4)  #: don't save all
    cmd.insert(6, standard_data)
    merge_yamls(standard_loader, testing_pipeline)
    cmd.insert(7, "temp.yaml")
    cmd.insert(8, output_folder)
    subprocess.check_output(cmd)

    # recurse through output_dir and check that all files are there
    files = get_files("output_dir/")
    assert len(files) == 7

    _check_yaml(files, "temp.yaml")
    _check_tif(files, 3, (160, 160))

    #: check the generated h5 files
    h5_files = list(filter(lambda x: ".h5" in x, files))
    assert len(h5_files) == 1

    for file_to_open in h5_files:
        if "tomopy-recon-tomo-gridrec.h5" in file_to_open:
            with h5py.File(file_to_open, "r") as f:
                assert f["data"].shape == (160, 3, 160)
                assert f["data"].dtype == np.float32
                assert_allclose(np.mean(f["data"]), 0.0015362317, atol=1e-6, rtol=1e-6)
                assert_allclose(np.sum(f["data"]), 117.9826, atol=1e-6, rtol=1e-6)

    #: some basic testing of the generated user.log file, because running the whole pipeline again
    #: will slow down the execution of the test suite.
    #: It will be worth moving the unit tests for the logger to a separate file
    #: once we generate different log files for each MPI process and we can compare them.
    verbose_log_file = list(filter(lambda x: "debug.log" in x, files))
    user_log_file  = list(filter(lambda x: "user.log" in x, files))
    assert len(verbose_log_file) == 1
    assert len(user_log_file) == 1

    verbose_log_contents = _get_log_contents(verbose_log_file[0])

    assert f"{user_log_file[0]}" in verbose_log_contents
    assert "The full dataset shape is (220, 128, 160)" in verbose_log_contents
    assert "Loading data: tests/test_data/tomo_standard.nxs" in verbose_log_contents
    assert "Path to data: entry1/tomo_entry/data/data" in verbose_log_contents
    assert "Preview: (0:180, 57:60, 0:160)" in verbose_log_contents
    assert "Data shape is (180, 3, 160) of type uint16" in verbose_log_contents


def test_run_pipeline_cpu1_yaml(
    get_files: Callable, cmd, standard_data, yaml_cpu_pipeline1, output_folder
):
    cmd.pop(4)  #: don't save all
    cmd.insert(6, standard_data)
    cmd.insert(7, yaml_cpu_pipeline1)
    cmd.insert(8, output_folder)
    subprocess.check_output(cmd)

    # recurse through output_dir and check that all files are there
    files = get_files("output_dir/")
    assert len(files) == 132  # 128 images + yaml, 2 logfiles, intermdiate

    _check_tif(files, 128, (160, 160))

    log_files = list(filter(lambda x: ".log" in x, files))
    assert len(log_files) == 2

    concise_log_file = list(filter(lambda x: "user.log" in x, files))
    concise_log_contents = _get_log_contents(concise_log_file[0])
    verbose_log_file = list(filter(lambda x: "debug.log" in x, files))
    verbose_log_contents = _get_log_contents(verbose_log_file[0])

    assert f"{concise_log_file[0]}" in concise_log_contents
    assert "The center of rotation is 79.5" in concise_log_contents
    assert "The full dataset shape is (220, 128, 160)" in verbose_log_contents
    assert "Loading data: tests/test_data/tomo_standard.nxs" in verbose_log_contents
    assert "Path to data: entry1/tomo_entry/data/data" in verbose_log_contents
    assert "Preview: (0:180, 0:128, 0:160)" in verbose_log_contents
    assert "Data shape is (180, 128, 160) of type uint16" in verbose_log_contents


def test_run_pipeline_cpu1_py(
    get_files: Callable, cmd, standard_data, python_cpu_pipeline1, output_folder
):
    cmd.pop(4)  #: don't save all
    cmd.insert(6, standard_data)
    cmd.insert(7, python_cpu_pipeline1)
    cmd.insert(8, output_folder)
    subprocess.check_output(cmd)

    # recurse through output_dir and check that all files are there
    files = get_files("output_dir/")
    assert len(files) == 132  # 128 images + yaml, 2 logfiles, intermdiate

    _check_tif(files, 128, (160, 160))

    verbose_log_file = list(filter(lambda x: "debug.log" in x, files))
    user_log_file  = list(filter(lambda x: "user.log" in x, files))
    assert len(verbose_log_file) == 1
    assert len(user_log_file) == 1
    verbose_log_contents = _get_log_contents(verbose_log_file[0])

    assert f"{user_log_file[0]}" in verbose_log_contents
    assert "The full dataset shape is (220, 128, 160)" in verbose_log_contents
    assert "Loading data: tests/test_data/tomo_standard.nxs" in verbose_log_contents
    assert "Path to data: entry1/tomo_entry/data/data" in verbose_log_contents
    assert "Preview: (0:180, 0:128, 0:160)" in verbose_log_contents
    assert "Data shape is (180, 128, 160) of type uint16" in verbose_log_contents


def test_run_pipeline_cpu2_yaml(
    get_files: Callable, cmd, standard_data, yaml_cpu_pipeline2, output_folder
):
    cmd.pop(4)  #: don't save all
    cmd.insert(6, standard_data)
    cmd.insert(7, yaml_cpu_pipeline2)
    cmd.insert(8, output_folder)
    subprocess.check_output(cmd)

    # recurse through output_dir and check that all files are there
    files = get_files("output_dir/")
    assert len(files) == 34

    _check_tif(files, 30, (160, 160))

    verbose_log_file = list(filter(lambda x: "debug.log" in x, files))
    user_log_file  = list(filter(lambda x: "user.log" in x, files))
    assert len(verbose_log_file) == 1
    assert len(user_log_file) == 1

    #: check the generated h5 files
    h5_files = list(filter(lambda x: ".h5" in x, files))
    assert len(h5_files) == 1

    for file_to_open in h5_files:
        if "tomopy-recon-tomo-gridrec.h5" in file_to_open:
            with h5py.File(file_to_open, "r") as f:
                assert f["data"].shape == (160, 30, 160)
                assert f["data"].dtype == np.float32
                assert_allclose(np.sum(f["data"]), 694.70306, atol=1e-6, rtol=1e-6)

    
    verbose_log_contents = _get_log_contents(verbose_log_file[0])

    assert f"{user_log_file[0]}" in verbose_log_contents
    assert "The full dataset shape is (220, 128, 160)" in verbose_log_contents
    assert "Loading data: tests/test_data/tomo_standard.nxs" in verbose_log_contents
    assert "Path to data: entry1/tomo_entry/data/data" in verbose_log_contents
    assert "Preview: (0:180, 30:60, 0:160)" in verbose_log_contents
    assert "Data shape is (180, 30, 160) of type uint16" in verbose_log_contents


def test_run_pipeline_cpu2_py(
    get_files: Callable, cmd, standard_data, python_cpu_pipeline2, output_folder
):
    cmd.pop(4)  #: don't save all
    cmd.insert(6, standard_data)
    cmd.insert(7, python_cpu_pipeline2)
    cmd.insert(8, output_folder)
    subprocess.check_output(cmd)

    # recurse through output_dir and check that all files are there
    files = get_files("output_dir/")
    assert len(files) == 34

    _check_tif(files, 30, (160, 160))

    #: check the generated h5 files
    h5_files = list(filter(lambda x: ".h5" in x, files))
    assert len(h5_files) == 1

    for file_to_open in h5_files:
        if "tomopy-recon-tomo-gridrec.h5" in file_to_open:
            with h5py.File(file_to_open, "r") as f:
                assert f["data"].shape == (160, 30, 160)
                assert f["data"].dtype == np.float32
                assert_allclose(np.sum(f["data"]), 694.70306, atol=1e-6, rtol=1e-6)

    verbose_log_file = list(filter(lambda x: "debug.log" in x, files))
    user_log_file  = list(filter(lambda x: "user.log" in x, files))
    assert len(verbose_log_file) == 1
    assert len(user_log_file) == 1
    verbose_log_contents = _get_log_contents(verbose_log_file[0])

    assert f"{user_log_file[0]}" in verbose_log_contents
    assert "The full dataset shape is (220, 128, 160)" in verbose_log_contents
    assert "Loading data: tests/test_data/tomo_standard.nxs" in verbose_log_contents
    assert "Path to data: entry1/tomo_entry/data/data" in verbose_log_contents
    assert "Preview: (0:180, 30:60, 0:160)" in verbose_log_contents
    assert "Data shape is (180, 30, 160) of type uint16" in verbose_log_contents


def test_run_pipeline_cpu3_yaml(
    get_files: Callable, cmd, standard_data, yaml_cpu_pipeline3, output_folder
):
    cmd.pop(4)  #: don't save all
    cmd.insert(6, standard_data)
    cmd.insert(7, yaml_cpu_pipeline3)
    cmd.insert(8, output_folder)
    subprocess.check_output(cmd)

    # recurse through output_dir and check that all files are there
    files = get_files("output_dir/")
    assert len(files) == 132  # 128 images + yaml, 2 logfiles, intermdiate

    _check_tif(files, 128, (160, 160))

    #: check the generated h5 files
    h5_files = list(filter(lambda x: ".h5" in x, files))
    assert len(h5_files) == 1

    verbose_log_file = list(filter(lambda x: "debug.log" in x, files))
    user_log_file  = list(filter(lambda x: "user.log" in x, files))
    assert len(verbose_log_file) == 1
    assert len(user_log_file) == 1
    verbose_log_contents = _get_log_contents(verbose_log_file[0])

    assert f"{user_log_file[0]}" in verbose_log_contents
    assert "The full dataset shape is (220, 128, 160)" in verbose_log_contents
    assert "Loading data: tests/test_data/tomo_standard.nxs" in verbose_log_contents
    assert "Path to data: entry1/tomo_entry/data/data" in verbose_log_contents
    assert "Preview: (0:180, 0:128, 0:160)" in verbose_log_contents
    assert "Data shape is (180, 128, 160) of type uint16" in verbose_log_contents
    assert " Global min -0.014979" in verbose_log_contents
    assert " Global max 0.04177" in verbose_log_contents
    assert " Global mean 0.0016174" in verbose_log_contents


def test_run_pipeline_cpu3_py(
    get_files: Callable, cmd, standard_data, python_cpu_pipeline3, output_folder
):
    cmd.pop(4)  #: don't save all
    cmd.insert(6, standard_data)
    cmd.insert(7, python_cpu_pipeline3)
    cmd.insert(8, output_folder)
    subprocess.check_output(cmd)

    # recurse through output_dir and check that all files are there
    files = get_files("output_dir/")
    assert len(files) == 132  # 128 images + yaml, 2 logfiles, intermdiate

    _check_tif(files, 128, (160, 160))

    #: check the generated h5 files
    h5_files = list(filter(lambda x: ".h5" in x, files))
    assert len(h5_files) == 1

    verbose_log_file = list(filter(lambda x: "debug.log" in x, files))
    user_log_file  = list(filter(lambda x: "user.log" in x, files))
    assert len(verbose_log_file) == 1
    assert len(user_log_file) == 1
    verbose_log_contents = _get_log_contents(verbose_log_file[0])

    assert f"{user_log_file[0]}" in verbose_log_contents
    assert "The full dataset shape is (220, 128, 160)" in verbose_log_contents
    assert "Loading data: tests/test_data/tomo_standard.nxs" in verbose_log_contents
    assert "Path to data: entry1/tomo_entry/data/data" in verbose_log_contents
    assert "Preview: (0:180, 0:128, 0:160)" in verbose_log_contents
    assert "Data shape is (180, 128, 160) of type uint16" in verbose_log_contents
    assert " Global min -0.014979" in verbose_log_contents
    assert " Global max 0.04177" in verbose_log_contents
    assert " Global mean 0.0016174" in verbose_log_contents


def test_run_pipeline_cpu4_yaml(
    get_files: Callable, cmd, standard_data, yaml_cpu_pipeline4, output_folder
):
    cmd.pop(4)  #: don't save all
    cmd.insert(6, standard_data)
    cmd.insert(7, yaml_cpu_pipeline4)
    cmd.insert(8, output_folder)
    subprocess.check_output(cmd)

    # recurse through output_dir and check that all files are there
    files = get_files("output_dir/")
    assert len(files) == 132  # 128 images + yaml, 2 logfiles, intermdiate

    _check_tif(files, 128, (160, 160))

    #: check the generated h5 files
    h5_files = list(filter(lambda x: ".h5" in x, files))
    assert len(h5_files) == 1

    log_files = list(filter(lambda x: ".log" in x, files))
    assert len(log_files) == 2
    concise_log_file = list(filter(lambda x: "user.log" in x, files))
    concise_log_contents = _get_log_contents(concise_log_file[0])
    verbose_log_file = list(filter(lambda x: "debug.log" in x, files))
    verbose_log_contents = _get_log_contents(verbose_log_file[0])

    assert f"{concise_log_file[0]}" in concise_log_contents
    assert "The center of rotation is 79.5" in concise_log_contents
    assert "The full dataset shape is (220, 128, 160)" in verbose_log_contents
    assert "Loading data: tests/test_data/tomo_standard.nxs" in verbose_log_contents
    assert "Path to data: entry1/tomo_entry/data/data" in verbose_log_contents
    assert "Preview: (0:180, 0:128, 0:160)" in verbose_log_contents
    assert "Data shape is (180, 128, 160) of type uint16" in verbose_log_contents


<<<<<<< HEAD
def test_run_pipeline_gpu1_yaml(
    get_files: Callable, cmd, standard_data, yaml_gpu_pipeline1, output_folder
):
=======
@pytest.mark.cupy
def test_run_pipeline_gpu1_yaml(get_files: Callable, cmd, standard_data, yaml_gpu_pipeline1, output_folder):
>>>>>>> f6a96d0c
    cmd.pop(4)  #: don't save all
    cmd.insert(6, standard_data)
    cmd.insert(7, yaml_gpu_pipeline1)
    cmd.insert(8, output_folder)
    subprocess.check_output(cmd)

    # recurse through output_dir and check that all files are there
    files = get_files("output_dir/")
    assert len(files) == 132

    _check_tif(files, 128, (160, 160))

    #: check the generated h5 files
    h5_files = list(filter(lambda x: ".h5" in x, files))
    assert len(h5_files) == 1

    for file_to_open in h5_files:
        if "httomolibgpu-FBP-tomo.h5" in file_to_open:
            with h5py.File(file_to_open, "r") as f:
                assert f["data"].shape == (160, 128, 160)
                assert f["data"].dtype == np.float32
                assert_allclose(np.sum(f["data"]), 2615.7332, atol=1e-6, rtol=1e-6)

    verbose_log_file = list(filter(lambda x: "debug.log" in x, files))
    user_log_file  = list(filter(lambda x: "user.log" in x, files))
    assert len(verbose_log_file) == 1
    assert len(user_log_file) == 1
    verbose_log_contents = _get_log_contents(verbose_log_file[0])

    assert f"{user_log_file[0]}" in verbose_log_contents
    assert "The full dataset shape is (220, 128, 160)" in verbose_log_contents
    assert "Loading data: tests/test_data/tomo_standard.nxs" in verbose_log_contents
    assert "Path to data: entry1/tomo_entry/data/data" in verbose_log_contents
    assert "Preview: (0:180, 0:128, 0:160)" in verbose_log_contents
    assert "Data shape is (180, 128, 160) of type uint16" in verbose_log_contents
    assert "The amount of the available GPU memory is" in verbose_log_contents
    assert (
        "Using GPU 0 to transfer data of shape (180, 128, 160)" in verbose_log_contents
    )


<<<<<<< HEAD
def test_run_pipeline_gpu1_py(
    get_files: Callable, cmd, standard_data, python_gpu_pipeline1, output_folder
):
=======
@pytest.mark.cupy
def test_run_pipeline_gpu1_py(get_files: Callable, cmd, standard_data, python_gpu_pipeline1, output_folder):
>>>>>>> f6a96d0c
    cmd.pop(4)  #: don't save all
    cmd.insert(6, standard_data)
    cmd.insert(7, python_gpu_pipeline1)
    cmd.insert(8, output_folder)
    subprocess.check_output(cmd)

    # recurse through output_dir and check that all files are there
    files = get_files("output_dir/")
    assert len(files) == 132

    _check_tif(files, 128, (160, 160))

    #: check the generated h5 files
    h5_files = list(filter(lambda x: ".h5" in x, files))
    assert len(h5_files) == 1

    for file_to_open in h5_files:
        if "httomolibgpu-FBP-tomo.h5" in file_to_open:
            with h5py.File(file_to_open, "r") as f:
                assert f["data"].shape == (160, 128, 160)
                assert f["data"].dtype == np.float32
                assert_allclose(np.sum(f["data"]), 2615.7332, atol=1e-6, rtol=1e-6)

    verbose_log_file = list(filter(lambda x: "debug.log" in x, files))
    user_log_file  = list(filter(lambda x: "user.log" in x, files))
    assert len(verbose_log_file) == 1
    assert len(user_log_file) == 1
    verbose_log_contents = _get_log_contents(verbose_log_file[0])

    assert f"{user_log_file[0]}" in verbose_log_contents
    assert "The full dataset shape is (220, 128, 160)" in verbose_log_contents
    assert "Loading data: tests/test_data/tomo_standard.nxs" in verbose_log_contents
    assert "Path to data: entry1/tomo_entry/data/data" in verbose_log_contents
    assert "Preview: (0:180, 0:128, 0:160)" in verbose_log_contents
    assert "Data shape is (180, 128, 160) of type uint16" in verbose_log_contents
    assert "The amount of the available GPU memory is" in verbose_log_contents
    assert (
        "Using GPU 0 to transfer data of shape (180, 128, 160)" in verbose_log_contents
    )


def test_tomo_standard_testing_pipeline_output_with_save_all(
    get_files: Callable,
    cmd,
    standard_data,
    standard_loader,
    testing_pipeline,
    output_folder,
    merge_yamls,
):
    cmd.insert(7, standard_data)
    merge_yamls(standard_loader, testing_pipeline)
    cmd.insert(8, "temp.yaml")
    cmd.insert(9, output_folder)
    subprocess.check_output(cmd)

    files = get_files("output_dir/")
    assert len(files) == 10

    _check_yaml(files, "temp.yaml")
    _check_tif(files, 3, (160, 160))

    #: check the generated h5 files
    h5_files = list(filter(lambda x: ".h5" in x, files))
    assert len(h5_files) == 4

    for file_to_open in h5_files:
        if "tomopy-recon-tomo-gridrec.h5" in file_to_open:
            with h5py.File(file_to_open, "r") as f:
                assert f["data"].shape == (160, 3, 160)
                assert f["data"].dtype == np.float32
                assert_allclose(np.mean(f["data"]), 0.0015362317, atol=1e-6, rtol=1e-6)
                assert_allclose(np.sum(f["data"]), 117.9826, atol=1e-6, rtol=1e-6)


def test_i12_testing_pipeline_output(
    get_files: Callable,
    cmd,
    i12_data,
    i12_loader,
    testing_pipeline,
    output_folder,
    merge_yamls,
):
    cmd.insert(7, i12_data)
    merge_yamls(i12_loader, testing_pipeline)
    cmd.insert(8, "temp.yaml")
    cmd.insert(9, output_folder)
    subprocess.check_output(cmd)

    files = get_files("output_dir/")
    assert len(files) == 17

    _check_yaml(files, "temp.yaml")

    log_files = list(filter(lambda x: ".log" in x, files))
    assert len(log_files) == 2

    tif_files = list(filter(lambda x: ".tif" in x, files))
    assert len(tif_files) == 10

    h5_files = list(filter(lambda x: ".h5" in x, files))
    assert len(h5_files) == 4

    gridrec_recon = list(filter(lambda x: "recon-gridrec.h5" in x, h5_files))[0]
    minus_log_tomo = list(filter(lambda x: "minus_log.h5" in x, h5_files))[0]
    remove_stripe_fw_tomo = list(
        filter(lambda x: "remove_stripe_fw.h5" in x, h5_files)
    )[0]
    normalize_tomo = list(filter(lambda x: "normalize.h5" in x, h5_files))[0]

    with h5py.File(gridrec_recon, "r") as f:
        assert f["data"].shape == (192, 10, 192)
        assert_allclose(np.sum(f["data"]), 2157.03, atol=1e-2, rtol=1e-6)
        assert_allclose(np.mean(f["data"]), 0.0058513316, atol=1e-6, rtol=1e-6)
    with h5py.File(minus_log_tomo, "r") as f:
        assert_allclose(np.sum(f["data"]), 1756628.4, atol=1e-6, rtol=1e-6)
        assert_allclose(np.mean(f["data"]), 1.2636887, atol=1e-6, rtol=1e-6)
    with h5py.File(remove_stripe_fw_tomo, "r") as f:
        assert_allclose(np.sum(f["data"]), 1766357.8, atol=1e-6, rtol=1e-6)
        assert_allclose(np.mean(f["data"]), 1.2706878, atol=1e-6, rtol=1e-6)
    with h5py.File(normalize_tomo, "r") as f:
        assert f["data"].shape == (724, 10, 192)
        assert_allclose(np.sum(f["data"]), 393510.72, atol=1e-6, rtol=1e-6)
        assert_allclose(np.mean(f["data"]), 0.28308493, atol=1e-6, rtol=1e-6)

    concise_log_file = list(filter(lambda x: "user.log" in x, files))
    concise_log_contents = _get_log_contents(concise_log_file[0])
    verbose_log_file = list(filter(lambda x: "debug.log" in x, files))
    verbose_log_contents = _get_log_contents(verbose_log_file[0])

    assert "The center of rotation is 95.5" in concise_log_contents
    assert "The full dataset shape is (724, 10, 192)" in verbose_log_contents
    assert (
        "Loading data: tests/test_data/i12/separate_flats_darks/i12_dynamic_start_stop180.nxs"
        in verbose_log_contents
    )
    assert "Path to data: /1-TempPlugin-tomo/data" in verbose_log_contents
    assert "Preview: (0:724, 0:10, 0:192)" in verbose_log_contents


# TODO: Add back in when ignoring darks/flats is added to the new loader
#
# def test_i12_testing_ignore_darks_flats_pipeline_output(
#     get_files: Callable,
#     cmd,
#     i12_data,
#     i12_loader_ignore_darks_flats,
#     testing_pipeline,
#     output_folder,
#     merge_yamls,
# ):
#     cmd.insert(7, i12_data)
#     merge_yamls(i12_loader_ignore_darks_flats, testing_pipeline)
#     cmd.insert(8, "temp.yaml")
#     cmd.insert(9, output_folder)
#     subprocess.check_output(cmd)
#
#     files = get_files("output_dir/")
#     assert len(files) == 16
#
#     _check_yaml(files, "temp.yaml")
#
#     log_files = list(filter(lambda x: ".log" in x, files))
#     assert len(log_files) == 1
#
#     tif_files = list(filter(lambda x: ".tif" in x, files))
#     assert len(tif_files) == 10
#
#     h5_files = list(filter(lambda x: ".h5" in x, files))
#     assert len(h5_files) == 4
#
#     log_contents = _get_log_contents(log_files[0])
#     assert "The full dataset shape is (724, 10, 192)" in log_contents
#     assert (
#         "Loading data: tests/test_data/i12/separate_flats_darks/i12_dynamic_start_stop180.nxs"
#         in log_contents
#     )
#     assert "Path to data: /1-TempPlugin-tomo/data" in log_contents
#     assert "Preview: (0:724, 0:10, 0:192)" in log_contents
#     assert "Running save_task_1 (pattern=projection): save_intermediate_data..." in log_contents
#     assert "Running save_task_2 (pattern=projection): save_intermediate_data..." in log_contents
#     assert "Running save_task_4 (pattern=sinogram): save_intermediate_data..." in log_contents
#     assert "The center of rotation for sinogram is 95.5" in log_contents
#     assert "Running save_task_5 (pattern=sinogram): save_intermediate_data..." in log_contents


def test_diad_testing_pipeline_output(
    get_files: Callable,
    cmd,
    diad_data,
    diad_loader,
    testing_pipeline,
    output_folder,
    merge_yamls,
):
    cmd.insert(7, diad_data)
    merge_yamls(diad_loader, testing_pipeline)
    cmd.insert(8, "temp.yaml")
    cmd.insert(9, output_folder)
    subprocess.check_output(cmd)

    files = get_files("output_dir/")
    assert len(files) == 9

    _check_yaml(files, "temp.yaml")
    _check_tif(files, 2, (26, 26))

    #: check the generated h5 files
    h5_files = list(filter(lambda x: ".h5" in x, files))
    assert len(h5_files) == 4

    for file_to_open in h5_files:
        if "tomopy-normalize-tomo.h5" in file_to_open:
            with h5py.File(file_to_open, "r") as f:
                assert f["data"].shape == (3001, 2, 26)
                assert f["data"].dtype == np.float32
                assert_allclose(np.mean(f["data"]), 0.847944, atol=1e-6, rtol=1e-6)
                assert_allclose(np.sum(f["data"]), 132323.36, atol=1e-6, rtol=1e-6)
        if "tomopy-recon-tomo-gridrec.h5" in file_to_open:
            with h5py.File(file_to_open, "r") as f:
                assert f["data"].shape == (26, 2, 26)
                assert_allclose(np.mean(f["data"]), 0.005883, atol=1e-6, rtol=1e-6)
                assert_allclose(np.sum(f["data"]), 7.954298, atol=1e-6, rtol=1e-6)

    log_files = list(filter(lambda x: ".log" in x, files))
    assert len(log_files) == 2
    verbose_log_file = list(filter(lambda x: "debug.log" in x, files))
    verbose_log_contents = _get_log_contents(verbose_log_file[0])

    assert "The full dataset shape is (3201, 22, 26)" in verbose_log_contents
    assert (
        "Loading data: tests/test_data/k11_diad/k11-18014.nxs" in verbose_log_contents
    )
    assert "Path to data: /entry/imaging/data" in verbose_log_contents
    assert "Preview: (100:3101, 5:7, 0:26)" in verbose_log_contents
    assert "Data shape is (3001, 2, 26) of type uint16" in verbose_log_contents


<<<<<<< HEAD
def test_run_diad_pipeline_gpu(
    get_files: Callable, cmd, diad_data, diad_pipeline_gpu, output_folder
):
=======
@pytest.mark.cupy
def test_run_diad_pipeline_gpu(get_files: Callable, cmd, diad_data, diad_pipeline_gpu, output_folder):
>>>>>>> f6a96d0c
    cmd.pop(4)  #: don't save all
    cmd.insert(6, diad_data)
    cmd.insert(7, diad_pipeline_gpu)
    cmd.insert(8, output_folder)
    subprocess.check_output(cmd)

    # recurse through output_dir and check that all files are there
    files = get_files("output_dir/")
    assert len(files) == 11

    #: check the generated h5 files
    h5_files = list(filter(lambda x: ".h5" in x, files))
    assert len(h5_files) == 1

    log_files = list(filter(lambda x: ".log" in x, files))
    assert len(log_files) == 2
    verbose_log_file = list(filter(lambda x: "debug.log" in x, files))
    verbose_log_contents = _get_log_contents(verbose_log_file[0])

    assert "The full dataset shape is (3201, 22, 26)" in verbose_log_contents
    assert (
        "Loading data: tests/test_data/k11_diad/k11-18014.nxs" in verbose_log_contents
    )
    assert "Path to data: /entry/imaging/data" in verbose_log_contents
    assert "Preview: (100:3101, 8:15, 0:26)" in verbose_log_contents
    assert "Data shape is (3001, 7, 26) of type uint16" in verbose_log_contents
    assert "Global min -0.011995" in verbose_log_contents
    assert "Global max 0.019879" in verbose_log_contents
    assert "Global mean 0.000291" in verbose_log_contents


<<<<<<< HEAD
def test_run_pipeline_360deg_gpu2(
    get_files: Callable, cmd, data360, yaml_gpu_pipeline360_2, output_folder
):
=======
@pytest.mark.cupy
def test_run_pipeline_360deg_gpu2(get_files: Callable, cmd, data360, yaml_gpu_pipeline360_2, output_folder):
>>>>>>> f6a96d0c
    cmd.pop(4)  #: don't save all
    cmd.insert(6, data360)
    cmd.insert(7, yaml_gpu_pipeline360_2)
    cmd.insert(8, output_folder)
    subprocess.check_output(cmd)

    # recurse through output_dir and check that all files are there
    files = get_files("output_dir/")
    assert len(files) == 7

    #: check the generated h5 files
    h5_files = list(filter(lambda x: ".h5" in x, files))
    assert len(h5_files) == 1

    log_files = list(filter(lambda x: ".log" in x, files))
    assert len(log_files) == 2
    verbose_log_file = list(filter(lambda x: "debug.log" in x, files))
    verbose_log_contents = _get_log_contents(verbose_log_file[0])

    assert "The full dataset shape is (3751, 3, 2560)" in verbose_log_contents
    assert "Loading data: tests/test_data/360scan/360scan.hdf" in verbose_log_contents
    assert "Path to data: entry1/tomo_entry/data/data" in verbose_log_contents
    assert "Data shape is (3601, 3, 2560) of type uint16" in verbose_log_contents
    assert "Global min -0.00315" in verbose_log_contents
    assert "Global max 0.00575" in verbose_log_contents
    assert "Global mean 0.00088" in verbose_log_contents<|MERGE_RESOLUTION|>--- conflicted
+++ resolved
@@ -1,5 +1,3 @@
-import glob
-import os
 import re
 import subprocess
 from typing import Callable, List, Tuple
@@ -87,7 +85,7 @@
     #: It will be worth moving the unit tests for the logger to a separate file
     #: once we generate different log files for each MPI process and we can compare them.
     verbose_log_file = list(filter(lambda x: "debug.log" in x, files))
-    user_log_file  = list(filter(lambda x: "user.log" in x, files))
+    user_log_file = list(filter(lambda x: "user.log" in x, files))
     assert len(verbose_log_file) == 1
     assert len(user_log_file) == 1
 
@@ -149,7 +147,7 @@
     _check_tif(files, 128, (160, 160))
 
     verbose_log_file = list(filter(lambda x: "debug.log" in x, files))
-    user_log_file  = list(filter(lambda x: "user.log" in x, files))
+    user_log_file = list(filter(lambda x: "user.log" in x, files))
     assert len(verbose_log_file) == 1
     assert len(user_log_file) == 1
     verbose_log_contents = _get_log_contents(verbose_log_file[0])
@@ -178,7 +176,7 @@
     _check_tif(files, 30, (160, 160))
 
     verbose_log_file = list(filter(lambda x: "debug.log" in x, files))
-    user_log_file  = list(filter(lambda x: "user.log" in x, files))
+    user_log_file = list(filter(lambda x: "user.log" in x, files))
     assert len(verbose_log_file) == 1
     assert len(user_log_file) == 1
 
@@ -193,7 +191,6 @@
                 assert f["data"].dtype == np.float32
                 assert_allclose(np.sum(f["data"]), 694.70306, atol=1e-6, rtol=1e-6)
 
-    
     verbose_log_contents = _get_log_contents(verbose_log_file[0])
 
     assert f"{user_log_file[0]}" in verbose_log_contents
@@ -231,7 +228,7 @@
                 assert_allclose(np.sum(f["data"]), 694.70306, atol=1e-6, rtol=1e-6)
 
     verbose_log_file = list(filter(lambda x: "debug.log" in x, files))
-    user_log_file  = list(filter(lambda x: "user.log" in x, files))
+    user_log_file = list(filter(lambda x: "user.log" in x, files))
     assert len(verbose_log_file) == 1
     assert len(user_log_file) == 1
     verbose_log_contents = _get_log_contents(verbose_log_file[0])
@@ -264,7 +261,7 @@
     assert len(h5_files) == 1
 
     verbose_log_file = list(filter(lambda x: "debug.log" in x, files))
-    user_log_file  = list(filter(lambda x: "user.log" in x, files))
+    user_log_file = list(filter(lambda x: "user.log" in x, files))
     assert len(verbose_log_file) == 1
     assert len(user_log_file) == 1
     verbose_log_contents = _get_log_contents(verbose_log_file[0])
@@ -300,7 +297,7 @@
     assert len(h5_files) == 1
 
     verbose_log_file = list(filter(lambda x: "debug.log" in x, files))
-    user_log_file  = list(filter(lambda x: "user.log" in x, files))
+    user_log_file = list(filter(lambda x: "user.log" in x, files))
     assert len(verbose_log_file) == 1
     assert len(user_log_file) == 1
     verbose_log_contents = _get_log_contents(verbose_log_file[0])
@@ -351,14 +348,10 @@
     assert "Data shape is (180, 128, 160) of type uint16" in verbose_log_contents
 
 
-<<<<<<< HEAD
+@pytest.mark.cupy
 def test_run_pipeline_gpu1_yaml(
     get_files: Callable, cmd, standard_data, yaml_gpu_pipeline1, output_folder
 ):
-=======
-@pytest.mark.cupy
-def test_run_pipeline_gpu1_yaml(get_files: Callable, cmd, standard_data, yaml_gpu_pipeline1, output_folder):
->>>>>>> f6a96d0c
     cmd.pop(4)  #: don't save all
     cmd.insert(6, standard_data)
     cmd.insert(7, yaml_gpu_pipeline1)
@@ -383,7 +376,7 @@
                 assert_allclose(np.sum(f["data"]), 2615.7332, atol=1e-6, rtol=1e-6)
 
     verbose_log_file = list(filter(lambda x: "debug.log" in x, files))
-    user_log_file  = list(filter(lambda x: "user.log" in x, files))
+    user_log_file = list(filter(lambda x: "user.log" in x, files))
     assert len(verbose_log_file) == 1
     assert len(user_log_file) == 1
     verbose_log_contents = _get_log_contents(verbose_log_file[0])
@@ -400,14 +393,10 @@
     )
 
 
-<<<<<<< HEAD
+@pytest.mark.cupy
 def test_run_pipeline_gpu1_py(
     get_files: Callable, cmd, standard_data, python_gpu_pipeline1, output_folder
 ):
-=======
-@pytest.mark.cupy
-def test_run_pipeline_gpu1_py(get_files: Callable, cmd, standard_data, python_gpu_pipeline1, output_folder):
->>>>>>> f6a96d0c
     cmd.pop(4)  #: don't save all
     cmd.insert(6, standard_data)
     cmd.insert(7, python_gpu_pipeline1)
@@ -432,7 +421,7 @@
                 assert_allclose(np.sum(f["data"]), 2615.7332, atol=1e-6, rtol=1e-6)
 
     verbose_log_file = list(filter(lambda x: "debug.log" in x, files))
-    user_log_file  = list(filter(lambda x: "user.log" in x, files))
+    user_log_file = list(filter(lambda x: "user.log" in x, files))
     assert len(verbose_log_file) == 1
     assert len(user_log_file) == 1
     verbose_log_contents = _get_log_contents(verbose_log_file[0])
@@ -647,14 +636,10 @@
     assert "Data shape is (3001, 2, 26) of type uint16" in verbose_log_contents
 
 
-<<<<<<< HEAD
+@pytest.mark.cupy
 def test_run_diad_pipeline_gpu(
     get_files: Callable, cmd, diad_data, diad_pipeline_gpu, output_folder
 ):
-=======
-@pytest.mark.cupy
-def test_run_diad_pipeline_gpu(get_files: Callable, cmd, diad_data, diad_pipeline_gpu, output_folder):
->>>>>>> f6a96d0c
     cmd.pop(4)  #: don't save all
     cmd.insert(6, diad_data)
     cmd.insert(7, diad_pipeline_gpu)
@@ -681,19 +666,15 @@
     assert "Path to data: /entry/imaging/data" in verbose_log_contents
     assert "Preview: (100:3101, 8:15, 0:26)" in verbose_log_contents
     assert "Data shape is (3001, 7, 26) of type uint16" in verbose_log_contents
-    assert "Global min -0.011995" in verbose_log_contents
-    assert "Global max 0.019879" in verbose_log_contents
-    assert "Global mean 0.000291" in verbose_log_contents
-
-
-<<<<<<< HEAD
+    assert "Global min -0.0326580" in verbose_log_contents
+    assert "Global max 0.037757" in verbose_log_contents
+    assert "Global mean 0.000327" in verbose_log_contents
+
+
+@pytest.mark.cupy
 def test_run_pipeline_360deg_gpu2(
     get_files: Callable, cmd, data360, yaml_gpu_pipeline360_2, output_folder
 ):
-=======
-@pytest.mark.cupy
-def test_run_pipeline_360deg_gpu2(get_files: Callable, cmd, data360, yaml_gpu_pipeline360_2, output_folder):
->>>>>>> f6a96d0c
     cmd.pop(4)  #: don't save all
     cmd.insert(6, data360)
     cmd.insert(7, yaml_gpu_pipeline360_2)
@@ -717,6 +698,6 @@
     assert "Loading data: tests/test_data/360scan/360scan.hdf" in verbose_log_contents
     assert "Path to data: entry1/tomo_entry/data/data" in verbose_log_contents
     assert "Data shape is (3601, 3, 2560) of type uint16" in verbose_log_contents
-    assert "Global min -0.00315" in verbose_log_contents
-    assert "Global max 0.00575" in verbose_log_contents
-    assert "Global mean 0.00088" in verbose_log_contents+    assert "Global min -0.003281" in verbose_log_contents
+    assert "Global max 0.006374" in verbose_log_contents
+    assert "Global mean 0.000887" in verbose_log_contents