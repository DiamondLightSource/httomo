import glob
import os
import re
import subprocess
from typing import Callable, List, Tuple

import h5py
import numpy as np
import pytest
from numpy.testing import assert_allclose
from PIL import Image
from plumbum import local

PATTERN = re.compile(r"(\x9B|\x1B\[)[0-?]*[ -\/]*[@-~]")


def _get_log_contents(file):
    """return contents of the user.log file"""
    with open(file, "r") as f:
        log_contents = f.read()

    #: check that the generated log file has no ansi escape sequence
    # assert not PATTERN.search(log_contents)

    return log_contents


def _compare_two_yamls(original_yaml, copied_yaml):
    with open(original_yaml, "r") as oy, open(copied_yaml, "r") as cy:
        return oy.read() == cy.read()


def _check_yaml(files: List, input_yaml: str):
    # check that the contents of the copied YAML in the output directory matches
    # the contents of the input YAML
    copied_yaml_path = list(filter(lambda x: ".yaml" in x, files)).pop()
    assert _compare_two_yamls(input_yaml, copied_yaml_path)


def _check_tif(files: List, number: int, shape: Tuple):
    # check the .tif files
    tif_files = list(filter(lambda x: ".tif" in x, files))
    assert len(tif_files) == number

    # check that the image size is correct
    imarray = np.array(Image.open(tif_files[0]))
    assert imarray.shape == shape


def test_tomo_standard_testing_pipeline_output(
    get_files: Callable, cmd, standard_data, standard_loader, testing_pipeline, output_folder, merge_yamls
):
    cmd.pop(4)  #: don't save all
    cmd.insert(6, standard_data)
    merge_yamls(standard_loader, testing_pipeline)
    cmd.insert(7, "temp.yaml")
    cmd.insert(8, output_folder)
    subprocess.check_output(cmd)

    # recurse through output_dir and check that all files are there
    files = get_files("output_dir/")
    assert len(files) == 7

    _check_yaml(files, "temp.yaml")
    _check_tif(files, 3, (160, 160))

    #: check the generated h5 files
    h5_files = list(filter(lambda x: ".h5" in x, files))
    assert len(h5_files) == 1

    for file_to_open in h5_files:
        if "tomopy-recon-tomo-gridrec.h5" in file_to_open:
            with h5py.File(file_to_open, "r") as f:
                assert f["data"].shape == (160, 3, 160)
                assert f["data"].dtype == np.float32
                assert_allclose(np.mean(f["data"]), 0.0015362317, atol=1e-6, rtol=1e-6)
                assert_allclose(np.sum(f["data"]), 117.9826, atol=1e-6, rtol=1e-6)

    #: some basic testing of the generated user.log file, because running the whole pipeline again
    #: will slow down the execution of the test suite.
    #: It will be worth moving the unit tests for the logger to a separate file
    #: once we generate different log files for each MPI process and we can compare them.
    log_files = list(filter(lambda x: ".log" in x, files))
    assert len(log_files) == 2

    verbose_log_file = list(filter(lambda x: "debug.log" in x, files))
    verbose_log_contents = _get_log_contents(verbose_log_file[0])

    assert f"{log_files[0]}" in verbose_log_contents
    assert "The full dataset shape is (220, 128, 160)" in verbose_log_contents
    assert "Loading data: tests/test_data/tomo_standard.nxs" in verbose_log_contents
    assert "Path to data: entry1/tomo_entry/data/data" in verbose_log_contents
    assert "Preview: (0:180, 57:60, 0:160)" in verbose_log_contents
    assert "Data shape is (180, 3, 160) of type uint16" in verbose_log_contents


def test_run_pipeline_cpu1_yaml(get_files: Callable, cmd, standard_data, yaml_cpu_pipeline1, output_folder):
    cmd.pop(4)  #: don't save all
    cmd.insert(6, standard_data)
    cmd.insert(7, yaml_cpu_pipeline1)
    cmd.insert(8, output_folder)
    subprocess.check_output(cmd)

    # recurse through output_dir and check that all files are there
    files = get_files("output_dir/")
    assert len(files) == 132  # 128 images + yaml, 2 logfiles, intermdiate

    _check_tif(files, 128, (160, 160))

    log_files = list(filter(lambda x: ".log" in x, files))
    assert len(log_files) == 2

    concise_log_file = list(filter(lambda x: "user.log" in x, files))
    concise_log_contents = _get_log_contents(concise_log_file[0])
    verbose_log_file = list(filter(lambda x: "debug.log" in x, files))
    verbose_log_contents = _get_log_contents(verbose_log_file[0])

    assert f"{log_files[0]}" in concise_log_contents
    assert "The center of rotation is 79.5" in concise_log_contents
    assert "The full dataset shape is (220, 128, 160)" in verbose_log_contents
    assert "Loading data: tests/test_data/tomo_standard.nxs" in verbose_log_contents
    assert "Path to data: entry1/tomo_entry/data/data" in verbose_log_contents
    assert "Preview: (0:180, 0:128, 0:160)" in verbose_log_contents
    assert "Data shape is (180, 128, 160) of type uint16" in verbose_log_contents


def test_run_pipeline_cpu1_py(get_files: Callable, cmd, standard_data, python_cpu_pipeline1, output_folder):
    cmd.pop(4)  #: don't save all
    cmd.insert(6, standard_data)
    cmd.insert(7, python_cpu_pipeline1)
    cmd.insert(8, output_folder)
    subprocess.check_output(cmd)

    # recurse through output_dir and check that all files are there
    files = get_files("output_dir/")
    assert len(files) == 132  # 128 images + yaml, 2 logfiles, intermdiate

    _check_tif(files, 128, (160, 160))

    log_files = list(filter(lambda x: ".log" in x, files))
    assert len(log_files) == 2

    verbose_log_file = list(filter(lambda x: "debug.log" in x, files))
    verbose_log_contents = _get_log_contents(verbose_log_file[0])

    assert f"{log_files[0]}" in verbose_log_contents
    assert "The full dataset shape is (220, 128, 160)" in verbose_log_contents
    assert "Loading data: tests/test_data/tomo_standard.nxs" in verbose_log_contents
    assert "Path to data: entry1/tomo_entry/data/data" in verbose_log_contents
    assert "Preview: (0:180, 0:128, 0:160)" in verbose_log_contents
    assert "Data shape is (180, 128, 160) of type uint16" in verbose_log_contents


def test_run_pipeline_cpu2_yaml(get_files: Callable, cmd, standard_data, yaml_cpu_pipeline2, output_folder):
    cmd.pop(4)  #: don't save all
    cmd.insert(6, standard_data)
    cmd.insert(7, yaml_cpu_pipeline2)
    cmd.insert(8, output_folder)
    subprocess.check_output(cmd)

    # recurse through output_dir and check that all files are there
    files = get_files("output_dir/")
    assert len(files) == 34

    _check_tif(files, 30, (160, 160))

    log_files = list(filter(lambda x: ".log" in x, files))
    assert len(log_files) == 2

    #: check the generated h5 files
    h5_files = list(filter(lambda x: ".h5" in x, files))
    assert len(h5_files) == 1

    for file_to_open in h5_files:
        if "tomopy-recon-tomo-gridrec.h5" in file_to_open:
            with h5py.File(file_to_open, "r") as f:
                assert f["data"].shape == (160, 30, 160)
                assert f["data"].dtype == np.float32
                assert_allclose(np.sum(f["data"]), 694.70306, atol=1e-6, rtol=1e-6)

    verbose_log_file = list(filter(lambda x: "debug.log" in x, files))
    verbose_log_contents = _get_log_contents(verbose_log_file[0])

    assert f"{log_files[0]}" in verbose_log_contents
    assert "The full dataset shape is (220, 128, 160)" in verbose_log_contents
    assert "Loading data: tests/test_data/tomo_standard.nxs" in verbose_log_contents
    assert "Path to data: entry1/tomo_entry/data/data" in verbose_log_contents
    assert "Preview: (0:180, 30:60, 0:160)" in verbose_log_contents
    assert "Data shape is (180, 30, 160) of type uint16" in verbose_log_contents


def test_run_pipeline_cpu2_py(get_files: Callable, cmd, standard_data, python_cpu_pipeline2, output_folder):
    cmd.pop(4)  #: don't save all
    cmd.insert(6, standard_data)
    cmd.insert(7, python_cpu_pipeline2)
    cmd.insert(8, output_folder)
    subprocess.check_output(cmd)

    # recurse through output_dir and check that all files are there
    files = get_files("output_dir/")
    assert len(files) == 34

    _check_tif(files, 30, (160, 160))

    #: check the generated h5 files
    h5_files = list(filter(lambda x: ".h5" in x, files))
    assert len(h5_files) == 1

    for file_to_open in h5_files:
        if "tomopy-recon-tomo-gridrec.h5" in file_to_open:
            with h5py.File(file_to_open, "r") as f:
                assert f["data"].shape == (160, 30, 160)
                assert f["data"].dtype == np.float32
                assert_allclose(np.sum(f["data"]), 694.70306, atol=1e-6, rtol=1e-6)

    log_files = list(filter(lambda x: ".log" in x, files))
    assert len(log_files) == 2

    verbose_log_file = list(filter(lambda x: "debug.log" in x, files))
    verbose_log_contents = _get_log_contents(verbose_log_file[0])

    assert f"{log_files[0]}" in verbose_log_contents
    assert "The full dataset shape is (220, 128, 160)" in verbose_log_contents
    assert "Loading data: tests/test_data/tomo_standard.nxs" in verbose_log_contents
    assert "Path to data: entry1/tomo_entry/data/data" in verbose_log_contents
    assert "Preview: (0:180, 30:60, 0:160)" in verbose_log_contents
    assert "Data shape is (180, 30, 160) of type uint16" in verbose_log_contents


def test_run_pipeline_cpu3_yaml(get_files: Callable, cmd, standard_data, yaml_cpu_pipeline3, output_folder):
    cmd.pop(4)  #: don't save all
    cmd.insert(6, standard_data)
    cmd.insert(7, yaml_cpu_pipeline3)
    cmd.insert(8, output_folder)
    subprocess.check_output(cmd)

    # recurse through output_dir and check that all files are there
    files = get_files("output_dir/")
    assert len(files) == 132  # 128 images + yaml, 2 logfiles, intermdiate

    _check_tif(files, 128, (160, 160))

    #: check the generated h5 files
    h5_files = list(filter(lambda x: ".h5" in x, files))
    assert len(h5_files) == 1

    log_files = list(filter(lambda x: ".log" in x, files))
    assert len(log_files) == 2
    verbose_log_file = list(filter(lambda x: "debug.log" in x, files))
    verbose_log_contents = _get_log_contents(verbose_log_file[0])

    assert f"{log_files[0]}" in verbose_log_contents
    assert "The full dataset shape is (220, 128, 160)" in verbose_log_contents
    assert "Loading data: tests/test_data/tomo_standard.nxs" in verbose_log_contents
    assert "Path to data: entry1/tomo_entry/data/data" in verbose_log_contents
    assert "Preview: (0:180, 0:128, 0:160)" in verbose_log_contents
    assert "Data shape is (180, 128, 160) of type uint16" in verbose_log_contents
    assert " Global min -0.014979" in verbose_log_contents
    assert " Global max 0.04177" in verbose_log_contents
    assert " Global mean 0.0016174" in verbose_log_contents


def test_run_pipeline_cpu3_py(get_files: Callable, cmd, standard_data, python_cpu_pipeline3, output_folder):
    cmd.pop(4)  #: don't save all
    cmd.insert(6, standard_data)
    cmd.insert(7, python_cpu_pipeline3)
    cmd.insert(8, output_folder)
    subprocess.check_output(cmd)

    # recurse through output_dir and check that all files are there
    files = get_files("output_dir/")
    assert len(files) == 132  # 128 images + yaml, 2 logfiles, intermdiate

    _check_tif(files, 128, (160, 160))

    #: check the generated h5 files
    h5_files = list(filter(lambda x: ".h5" in x, files))
    assert len(h5_files) == 1

    log_files = list(filter(lambda x: ".log" in x, files))
    assert len(log_files) == 2
    verbose_log_file = list(filter(lambda x: "debug.log" in x, files))
    verbose_log_contents = _get_log_contents(verbose_log_file[0])

    assert f"{log_files[0]}" in verbose_log_contents
    assert "The full dataset shape is (220, 128, 160)" in verbose_log_contents
    assert "Loading data: tests/test_data/tomo_standard.nxs" in verbose_log_contents
    assert "Path to data: entry1/tomo_entry/data/data" in verbose_log_contents
    assert "Preview: (0:180, 0:128, 0:160)" in verbose_log_contents
    assert "Data shape is (180, 128, 160) of type uint16" in verbose_log_contents
    assert " Global min -0.014979" in verbose_log_contents
    assert " Global max 0.04177" in verbose_log_contents
    assert " Global mean 0.0016174" in verbose_log_contents


def test_run_pipeline_cpu4_yaml(get_files: Callable, cmd, standard_data, yaml_cpu_pipeline4, output_folder):
    cmd.pop(4)  #: don't save all
    cmd.insert(6, standard_data)
    cmd.insert(7, yaml_cpu_pipeline4)
    cmd.insert(8, output_folder)
    subprocess.check_output(cmd)

    # recurse through output_dir and check that all files are there
    files = get_files("output_dir/")
    assert len(files) == 132  # 128 images + yaml, 2 logfiles, intermdiate

    _check_tif(files, 128, (160, 160))

    #: check the generated h5 files
    h5_files = list(filter(lambda x: ".h5" in x, files))
    assert len(h5_files) == 1

    log_files = list(filter(lambda x: ".log" in x, files))
    assert len(log_files) == 2
    concise_log_file = list(filter(lambda x: "user.log" in x, files))
    concise_log_contents = _get_log_contents(concise_log_file[0])
    verbose_log_file = list(filter(lambda x: "debug.log" in x, files))
    verbose_log_contents = _get_log_contents(verbose_log_file[0])

    assert f"{log_files[0]}" in concise_log_contents
    assert "The center of rotation is 79.5" in concise_log_contents
    assert "The full dataset shape is (220, 128, 160)" in verbose_log_contents
    assert "Loading data: tests/test_data/tomo_standard.nxs" in verbose_log_contents
    assert "Path to data: entry1/tomo_entry/data/data" in verbose_log_contents
    assert "Preview: (0:180, 0:128, 0:160)" in verbose_log_contents
    assert "Data shape is (180, 128, 160) of type uint16" in verbose_log_contents


def test_run_pipeline_gpu1_yaml(get_files: Callable, cmd, standard_data, yaml_gpu_pipeline1, output_folder):
    cmd.pop(4)  #: don't save all
    cmd.insert(6, standard_data)
    cmd.insert(7, yaml_gpu_pipeline1)
    cmd.insert(8, output_folder)
    subprocess.check_output(cmd)

    # recurse through output_dir and check that all files are there
    files = get_files("output_dir/")
    assert len(files) == 132

    _check_tif(files, 128, (160, 160))

    #: check the generated h5 files
    h5_files = list(filter(lambda x: ".h5" in x, files))
    assert len(h5_files) == 1

    for file_to_open in h5_files:
        if "httomolibgpu-FBP-tomo.h5" in file_to_open:
            with h5py.File(file_to_open, "r") as f:
                assert f["data"].shape == (160, 128, 160)
                assert f["data"].dtype == np.float32
                assert_allclose(np.sum(f["data"]), 2615.7332, atol=1e-6, rtol=1e-6)

    log_files = list(filter(lambda x: ".log" in x, files))
    assert len(log_files) == 2
    verbose_log_file = list(filter(lambda x: "debug.log" in x, files))
    verbose_log_contents = _get_log_contents(verbose_log_file[0])

    assert f"{log_files[0]}" in verbose_log_contents
    assert "The full dataset shape is (220, 128, 160)" in verbose_log_contents
    assert "Loading data: tests/test_data/tomo_standard.nxs" in verbose_log_contents
    assert "Path to data: entry1/tomo_entry/data/data" in verbose_log_contents
    assert "Preview: (0:180, 0:128, 0:160)" in verbose_log_contents
    assert "Data shape is (180, 128, 160) of type uint16" in verbose_log_contents
    assert "The amount of the available GPU memory is" in verbose_log_contents
    assert "Using GPU 0 to transfer data of shape (180, 128, 160)" in verbose_log_contents


def test_run_pipeline_gpu1_py(get_files: Callable, cmd, standard_data, python_gpu_pipeline1, output_folder):
    cmd.pop(4)  #: don't save all
    cmd.insert(6, standard_data)
    cmd.insert(7, python_gpu_pipeline1)
    cmd.insert(8, output_folder)
    subprocess.check_output(cmd)

    # recurse through output_dir and check that all files are there
    files = get_files("output_dir/")
    assert len(files) == 132

    _check_tif(files, 128, (160, 160))

    #: check the generated h5 files
    h5_files = list(filter(lambda x: ".h5" in x, files))
    assert len(h5_files) == 1

    for file_to_open in h5_files:
        if "httomolibgpu-FBP-tomo.h5" in file_to_open:
            with h5py.File(file_to_open, "r") as f:
                assert f["data"].shape == (160, 128, 160)
                assert f["data"].dtype == np.float32
                assert_allclose(np.sum(f["data"]), 2615.7332, atol=1e-6, rtol=1e-6)

    log_files = list(filter(lambda x: ".log" in x, files))
    assert len(log_files) == 2
    verbose_log_file = list(filter(lambda x: "debug.log" in x, files))
    verbose_log_contents = _get_log_contents(verbose_log_file[0])

    assert f"{log_files[0]}" in verbose_log_contents
    assert "The full dataset shape is (220, 128, 160)" in verbose_log_contents
    assert "Loading data: tests/test_data/tomo_standard.nxs" in verbose_log_contents
    assert "Path to data: entry1/tomo_entry/data/data" in verbose_log_contents
    assert "Preview: (0:180, 0:128, 0:160)" in verbose_log_contents
    assert "Data shape is (180, 128, 160) of type uint16" in verbose_log_contents
    assert "The amount of the available GPU memory is" in verbose_log_contents
    assert "Using GPU 0 to transfer data of shape (180, 128, 160)" in verbose_log_contents


def test_tomo_standard_testing_pipeline_output_with_save_all(
    get_files: Callable, cmd, standard_data, standard_loader, testing_pipeline, output_folder, merge_yamls
):
    cmd.insert(7, standard_data)
    merge_yamls(standard_loader, testing_pipeline)
    cmd.insert(8, "temp.yaml")
    cmd.insert(9, output_folder)
    subprocess.check_output(cmd)

    files = get_files("output_dir/")
    assert len(files) == 10

    _check_yaml(files, "temp.yaml")
    _check_tif(files, 3, (160,160))

    #: check the generated h5 files
    h5_files = list(filter(lambda x: ".h5" in x, files))
    assert len(h5_files) == 4

    for file_to_open in h5_files:
        if "tomopy-recon-tomo-gridrec.h5" in file_to_open:
            with h5py.File(file_to_open, "r") as f:
                assert f["data"].shape == (160, 3, 160)
                assert f["data"].dtype == np.float32
                assert_allclose(np.mean(f["data"]), 0.0015362317, atol=1e-6, rtol=1e-6)
                assert_allclose(np.sum(f["data"]), 117.9826, atol=1e-6, rtol=1e-6)


@pytest.mark.cupy
def test_gpu_pipeline_360data(cmd, data360, pipeline360, output_folder):
    cmd.insert(7, data360)
    cmd.insert(8, pipeline360)
    subprocess.check_output(cmd)

    files = read_folder("output_dir/")
    assert len(files) == 9

    tif_files = list(filter(lambda x: ".tif" in x, files))
    assert len(tif_files) == 3
    total_sum = 0
    for i in range(3):
        arr = np.array(Image.open(tif_files[i]))
        assert arr.dtype == np.uint8
        assert arr.shape == (3167, 3167)
        total_sum += arr.sum()

    assert total_sum == 2316612878.0

    h5_files = list(filter(lambda x: ".h5" in x, files))
    assert len(h5_files) == 4

    fpb_recon_tomo = list(filter(lambda x: "FBP-tomo.h5" in x, h5_files))[0]

    with h5py.File(fpb_recon_tomo, "r") as f:
        assert_allclose(np.sum(f["data"]), 17200.271, atol=1e-5)
        assert_allclose(np.mean(f["data"]), 0.000572, atol=1e-5)


def test_i12_testing_pipeline_output(
    get_files: Callable, cmd, i12_data, i12_loader, testing_pipeline, output_folder, merge_yamls
):
    cmd.insert(7, i12_data)
    merge_yamls(i12_loader, testing_pipeline)
    cmd.insert(8, "temp.yaml")
    cmd.insert(9, output_folder)
    subprocess.check_output(cmd)

    files = get_files("output_dir/")
    assert len(files) == 17

    _check_yaml(files, "temp.yaml")

    log_files = list(filter(lambda x: ".log" in x, files))
    assert len(log_files) == 2

    tif_files = list(filter(lambda x: ".tif" in x, files))
    assert len(tif_files) == 10

    h5_files = list(filter(lambda x: ".h5" in x, files))
    assert len(h5_files) == 4

    gridrec_recon = list(filter(lambda x: "recon-gridrec.h5" in x, h5_files))[0]
    minus_log_tomo = list(filter(lambda x: "minus_log.h5" in x, h5_files))[0]
    remove_stripe_fw_tomo = list(
        filter(lambda x: "remove_stripe_fw.h5" in x, h5_files)
    )[0]
    normalize_tomo = list(filter(lambda x: "normalize.h5" in x, h5_files))[0]

    with h5py.File(gridrec_recon, "r") as f:
        assert f["data"].shape == (192, 10, 192)
        assert_allclose(np.sum(f["data"]), 2157.03, atol=1e-2, rtol=1e-6)
        assert_allclose(np.mean(f["data"]), 0.0058513316, atol=1e-6, rtol=1e-6)
    with h5py.File(minus_log_tomo, "r") as f:
        assert_allclose(np.sum(f["data"]), 1756628.4, atol=1e-6, rtol=1e-6)
        assert_allclose(np.mean(f["data"]), 1.2636887, atol=1e-6, rtol=1e-6)
    with h5py.File(remove_stripe_fw_tomo, "r") as f:
        assert_allclose(np.sum(f["data"]), 1766357.8, atol=1e-6, rtol=1e-6)
        assert_allclose(np.mean(f["data"]), 1.2706878, atol=1e-6, rtol=1e-6)
    with h5py.File(normalize_tomo, "r") as f:
        assert f["data"].shape == (724, 10, 192)
        assert_allclose(np.sum(f["data"]), 393510.72, atol=1e-6, rtol=1e-6)
        assert_allclose(np.mean(f["data"]), 0.28308493, atol=1e-6, rtol=1e-6)

    concise_log_file = list(filter(lambda x: "user.log" in x, files))
    concise_log_contents = _get_log_contents(concise_log_file[0])
    verbose_log_file = list(filter(lambda x: "debug.log" in x, files))
    verbose_log_contents = _get_log_contents(verbose_log_file[0])

    assert "The center of rotation is 95.5" in concise_log_contents
    assert "The full dataset shape is (724, 10, 192)" in verbose_log_contents
    assert (
        "Loading data: tests/test_data/i12/separate_flats_darks/i12_dynamic_start_stop180.nxs"
        in verbose_log_contents
    )
    assert "Path to data: /1-TempPlugin-tomo/data" in verbose_log_contents
    assert "Preview: (0:724, 0:10, 0:192)" in verbose_log_contents


# TODO: Add back in when ignoring darks/flats is added to the new loader
#
# def test_i12_testing_ignore_darks_flats_pipeline_output(
#     get_files: Callable,
#     cmd,
#     i12_data,
#     i12_loader_ignore_darks_flats,
#     testing_pipeline,
#     output_folder,
#     merge_yamls,
# ):
#     cmd.insert(7, i12_data)
#     merge_yamls(i12_loader_ignore_darks_flats, testing_pipeline)
#     cmd.insert(8, "temp.yaml")
#     cmd.insert(9, output_folder)
#     subprocess.check_output(cmd)
#
#     files = get_files("output_dir/")
#     assert len(files) == 16
#
#     _check_yaml(files, "temp.yaml")
#
#     log_files = list(filter(lambda x: ".log" in x, files))
#     assert len(log_files) == 1
#
#     tif_files = list(filter(lambda x: ".tif" in x, files))
#     assert len(tif_files) == 10
#
#     h5_files = list(filter(lambda x: ".h5" in x, files))
#     assert len(h5_files) == 4
#
#     log_contents = _get_log_contents(log_files[0])
#     assert "The full dataset shape is (724, 10, 192)" in log_contents
#     assert (
#         "Loading data: tests/test_data/i12/separate_flats_darks/i12_dynamic_start_stop180.nxs"
#         in log_contents
#     )
#     assert "Path to data: /1-TempPlugin-tomo/data" in log_contents
#     assert "Preview: (0:724, 0:10, 0:192)" in log_contents
#     assert "Running save_task_1 (pattern=projection): save_intermediate_data..." in log_contents
#     assert "Running save_task_2 (pattern=projection): save_intermediate_data..." in log_contents
#     assert "Running save_task_4 (pattern=sinogram): save_intermediate_data..." in log_contents
#     assert "The center of rotation for sinogram is 95.5" in log_contents
#     assert "Running save_task_5 (pattern=sinogram): save_intermediate_data..." in log_contents


def test_i12_testing_ignore_darks_flats_pipeline_output(
    cmd,
    i12_data,
    i12_loader_ignore_darks_flats,
    testing_pipeline,
    output_folder,
    merge_yamls,
):
    cmd.insert(7, i12_data)
    merge_yamls(i12_loader_ignore_darks_flats, testing_pipeline)
    cmd.insert(8, "temp.yaml")
    subprocess.check_output(cmd)

    files = read_folder("output_dir/")
    assert len(files) == 16

    copied_yaml_path = list(filter(lambda x: ".yaml" in x, files)).pop()
    assert compare_two_yamls("temp.yaml", copied_yaml_path)

    log_files = list(filter(lambda x: ".log" in x, files))
    assert len(log_files) == 1

    tif_files = list(filter(lambda x: ".tif" in x, files))
    assert len(tif_files) == 10

    h5_files = list(filter(lambda x: ".h5" in x, files))
    assert len(h5_files) == 4

    log_contents = _get_log_contents(log_files[0])
    assert "DEBUG | The full dataset shape is (724, 10, 192)" in log_contents
    assert (
        "DEBUG | Loading data: tests/test_data/i12/separate_flats_darks/i12_dynamic_start_stop180.nxs"
        in log_contents
    )
    assert "DEBUG | Path to data: /1-TempPlugin-tomo/data" in log_contents
    assert "DEBUG | Preview: (0:724, :, :)" in log_contents
    assert "Saving intermediate file: 2-tomopy-normalize-tomo.h5" in log_contents
    assert "Saving intermediate file: 3-tomopy-minus_log-tomo.h5" in log_contents
    assert "Reslicing not necessary, as there is only one process" in log_contents
    assert "Saving intermediate file: 4-tomopy-remove_stripe_fw-tomo.h5" in log_contents
    assert "The center of rotation for 180 degrees sinogram is 95.5" in log_contents
    assert "Saving intermediate file: 6-tomopy-recon-tomo-gridrec.h5" in log_contents
    assert "INFO | ~~~ Pipeline finished ~~~" in log_contents


def test_diad_testing_pipeline_output(
    get_files: Callable, cmd, diad_data, diad_loader, testing_pipeline, output_folder, merge_yamls
):
    cmd.insert(7, diad_data)
    merge_yamls(diad_loader, testing_pipeline)
    cmd.insert(8, "temp.yaml")
    cmd.insert(9, output_folder)
    subprocess.check_output(cmd)

    files = get_files("output_dir/")
    assert len(files) == 9

    _check_yaml(files, "temp.yaml")
    _check_tif(files, 2, (26, 26))

    #: check the generated h5 files
    h5_files = list(filter(lambda x: ".h5" in x, files))
    assert len(h5_files) == 4

    for file_to_open in h5_files:
        if "tomopy-normalize-tomo.h5" in file_to_open:
            with h5py.File(file_to_open, "r") as f:
                assert f["data"].shape == (3001, 2, 26)
                assert f["data"].dtype == np.float32
                assert_allclose(np.mean(f["data"]), 0.847944, atol=1e-6, rtol=1e-6)
                assert_allclose(np.sum(f["data"]), 132323.36, atol=1e-6, rtol=1e-6)
        if "tomopy-recon-tomo-gridrec.h5" in file_to_open:
            with h5py.File(file_to_open, "r") as f:
                assert f["data"].shape == (26, 2, 26)
                assert_allclose(np.mean(f["data"]), 0.005883, atol=1e-6, rtol=1e-6)
                assert_allclose(np.sum(f["data"]), 7.954298, atol=1e-6, rtol=1e-6)

    log_files = list(filter(lambda x: ".log" in x, files))
    assert len(log_files) == 2
    verbose_log_file = list(filter(lambda x: "debug.log" in x, files))
    verbose_log_contents = _get_log_contents(verbose_log_file[0])

    assert "The full dataset shape is (3201, 22, 26)" in verbose_log_contents
    assert "Loading data: tests/test_data/k11_diad/k11-18014.nxs" in verbose_log_contents
    assert "Path to data: /entry/imaging/data" in verbose_log_contents
    assert "Preview: (100:3101, 5:7, 0:26)" in verbose_log_contents
    assert "Data shape is (3001, 2, 26) of type uint16" in verbose_log_contents


<<<<<<< HEAD
"""
# Commented as the sweep functionality is not yet enabled for GPU and MPI run 
@pytest.mark.preview
def test_sweep_pipeline_with_save_all_using_mpi(
    cmd, standard_data, sample_pipelines, standard_loader, output_folder
):
    #: - - - - - - - - - - SERIAL RUN - - - - - - - - - - - - - - - - -
    pipeline = sample_pipelines + "testing/sweep_testing_pipeline.yaml"
    cmd.insert(4, "--output-folder")
    cmd.insert(5, "serial_run")
    cmd.insert(9, standard_data)
    cmd.insert(10, pipeline)
    subprocess.check_output(cmd)

    #: - - - - - - - - - -  PARALLEL RUN - - - - - - - - - - -
    cmd[5] = "parallel_run"
    local.cmd.mpirun("-n", "2", *cmd)

    #: - - - - - - - - - - SERIAL vs PARALLEL OUTPUT - - - - - - -
    serial_files = read_folder("output_dir/serial_run/")
    parallel_files = read_folder("output_dir/parallel_run/")
    assert len(serial_files) == 6
    assert len(parallel_files) == 6

    serial_copied_yaml_path = list(filter(lambda x: ".yaml" in x, serial_files))[0]
    parallel_copied_yaml_path = list(filter(lambda x: ".yaml" in x, parallel_files))[0]
    assert compare_two_yamls(pipeline, serial_copied_yaml_path)
    assert compare_two_yamls(pipeline, parallel_copied_yaml_path)

    serial_tif_files = list(filter(lambda x: ".tif" in x, serial_files))
    parallel_tif_files = list(filter(lambda x: ".tif" in x, parallel_files))
    assert len(serial_tif_files) == 2
    assert len(parallel_tif_files) == 2

    #: check that the image size is correct
    serial_zeroth_tif = list(filter(lambda x: "00000.tif" in x, serial_tif_files))[0]
    imarray = np.array(Image.open(serial_zeroth_tif))
    parallel_zeroth_tif = list(filter(lambda x: "00000.tif" in x, parallel_tif_files))[
        0
    ]
    mpi_imarray = np.array(Image.open(parallel_zeroth_tif))
    assert imarray.shape == (128, 160) == mpi_imarray.shape
    SUM = 3855857
    assert imarray.sum() == SUM
    assert mpi_imarray.sum() == SUM

    serial_first_tif = list(filter(lambda x: "00001.tif" in x, serial_tif_files))[0]
    imarray = np.array(Image.open(serial_first_tif))
    parallel_first_tif = list(filter(lambda x: "00001.tif" in x, parallel_tif_files))[0]
    mpi_imarray = np.array(Image.open(parallel_first_tif))
    assert imarray.shape == (128, 160) == mpi_imarray.shape
    SUM = 3856477
    assert imarray.sum() == SUM
    assert mpi_imarray.sum() == SUM

    serial_h5_files = list(filter(lambda x: ".h5" in x, serial_files))
    parallel_h5_files = list(filter(lambda x: ".h5" in x, parallel_files))
    assert len(serial_h5_files) == 2
    assert len(parallel_h5_files) == 2

    serial_median_filter_tomo = list(
        filter(lambda x: "median_filter-tomo.h5" in x, serial_h5_files)
    )[0]
    parallel_median_filter_tomo = list(
        filter(lambda x: "median_filter-tomo.h5" in x, parallel_h5_files)
    )[0]
    serial_normalize_tomo = list(
        filter(lambda x: "normalize-tomo.h5" in x, serial_h5_files)
    )[0]
    parallel_normalize_tomo = list(
        filter(lambda x: "normalize-tomo.h5" in x, parallel_h5_files)
    )[0]

    with h5py.File(serial_median_filter_tomo, "r") as f, h5py.File(
        parallel_median_filter_tomo, "r"
    ) as f2:
        assert (
            f["/data/param_sweep_0"].shape
            == (180, 128, 160)
            == f2["/data/param_sweep_0"].shape
        )
        assert (
            f["/data/param_sweep_0"].dtype
            == np.float32
            == f2["/data/param_sweep_0"].dtype
        )

        s = np.sum(f["/data/param_sweep_0"])
        assert_allclose(s, 2981532700.0, atol=1e-6)
        assert_allclose(np.sum(f2["/data/param_sweep_0"]), s, atol=1e-6)

        m = np.mean(f["/data/param_sweep_0"])
        assert_allclose(m, 808.7925, atol=1e-6)
        assert_allclose(np.mean(f2["/data/param_sweep_0"]), m, atol=1e-6)

    with h5py.File(serial_normalize_tomo, "r") as f, h5py.File(
        parallel_normalize_tomo, "r"
    ) as f2:
        assert (
            f["/data/param_sweep_1"].shape
            == (180, 128, 160)
            == f2["/data/param_sweep_1"].shape
        )
        assert (
            f["/data/param_sweep_1"].dtype
            == np.float32
            == f2["/data/param_sweep_1"].dtype
        )

        s = np.sum(f["/data/param_sweep_1"])
        assert_allclose(s, 3053065.5, atol=1e-6)
        assert_allclose(np.sum(f2["/data/param_sweep_1"]), s, atol=1e-6)

        m = np.mean(f["/data/param_sweep_1"])
        assert_allclose(m, 0.828197, atol=1e-6)
        assert_allclose(np.mean(f2["/data/param_sweep_1"]), m, atol=1e-6)

    serial_log_files = list(filter(lambda x: ".log" in x, serial_files))
    parallel_log_files = list(filter(lambda x: ".log" in x, parallel_files))
    assert len(serial_log_files) == 1
    assert len(parallel_log_files) == 1

    log_contents = _get_log_contents(serial_log_files[0])
    mpi_log_contents = _get_log_contents(parallel_log_files[0])

    assert "DEBUG | The full dataset shape is (220, 128, 160)" in log_contents
    assert (
        "DEBUG | RANK: [0], Data shape is (180, 128, 160) of type uint16"
        in log_contents
    )
    assert "DEBUG | Preview: (0:180, :, :)" in log_contents
    assert "INFO | ~~~ Pipeline finished ~~~" in log_contents

    #: user log and mpi log would differ in the data shapes
    assert (
        "DEBUG | RANK: [0], Data shape is (90, 128, 160) of type uint16"
        in mpi_log_contents
    )
"""


def test_sweep_range_pipeline_with_step_absent(
    cmd, standard_data, sample_pipelines, output_folder
):
    cmd.insert(7, standard_data)
    cmd.insert(8, sample_pipelines + "testing/step_absent.yml")
    subprocess.run(cmd, stdout=subprocess.PIPE, stderr=subprocess.PIPE, text=True)
=======
def test_run_diad_pipeline_gpu(get_files: Callable, cmd, diad_data, diad_pipeline_gpu, output_folder):
    cmd.pop(4)  #: don't save all
    cmd.insert(6, diad_data)
    cmd.insert(7, diad_pipeline_gpu)
    cmd.insert(8, output_folder)
    subprocess.check_output(cmd)

    # recurse through output_dir and check that all files are there
    files = get_files("output_dir/")
    assert len(files) == 11
>>>>>>> a5067f08

    #: check the generated h5 files
    h5_files = list(filter(lambda x: ".h5" in x, files))
    assert len(h5_files) == 1

    log_files = list(filter(lambda x: ".log" in x, files))
    assert len(log_files) == 2
    verbose_log_file = list(filter(lambda x: "debug.log" in x, files))
    verbose_log_contents = _get_log_contents(verbose_log_file[0])

    assert "The full dataset shape is (3201, 22, 26)" in verbose_log_contents
    assert "Loading data: tests/test_data/k11_diad/k11-18014.nxs" in verbose_log_contents
    assert "Path to data: /entry/imaging/data" in verbose_log_contents
    assert "Preview: (100:3101, 8:15, 0:26)" in verbose_log_contents
    assert "Data shape is (3001, 7, 26) of type uint16" in verbose_log_contents
    assert "Global min -0.011995" in verbose_log_contents
    assert "Global max 0.019879" in verbose_log_contents
    assert "Global mean 0.000291" in verbose_log_contents


<<<<<<< HEAD
def test_multi_inputs_pipeline(cmd, standard_data, sample_pipelines, output_folder):
    cmd.insert(7, standard_data)
    cmd.insert(8, sample_pipelines + "multi_inputs/01_multi_inputs.yaml")
=======
def test_run_pipeline_360deg_gpu2(get_files: Callable, cmd, data360, yaml_gpu_pipeline360_2, output_folder):
    cmd.pop(4)  #: don't save all
    cmd.insert(6, data360)
    cmd.insert(7, yaml_gpu_pipeline360_2)
    cmd.insert(8, output_folder)
>>>>>>> a5067f08
    subprocess.check_output(cmd)

    # recurse through output_dir and check that all files are there
    files = get_files("output_dir/")
    assert len(files) == 7

    #: check the generated h5 files
    h5_files = list(filter(lambda x: ".h5" in x, files))
    assert len(h5_files) == 1

    log_files = list(filter(lambda x: ".log" in x, files))
    assert len(log_files) == 2
    verbose_log_file = list(filter(lambda x: "debug.log" in x, files))
    verbose_log_contents = _get_log_contents(verbose_log_file[0])

    assert "The full dataset shape is (3751, 3, 2560)" in verbose_log_contents
    assert "Loading data: tests/test_data/360scan/360scan.hdf" in verbose_log_contents
    assert "Path to data: entry1/tomo_entry/data/data" in verbose_log_contents
    assert "Data shape is (3601, 3, 2560) of type uint16" in verbose_log_contents
    assert "Global min -0.00315" in verbose_log_contents
    assert "Global max 0.00575" in verbose_log_contents
    assert "Global mean 0.00088" in verbose_log_contents<|MERGE_RESOLUTION|>--- conflicted
+++ resolved
@@ -430,36 +430,6 @@
                 assert f["data"].dtype == np.float32
                 assert_allclose(np.mean(f["data"]), 0.0015362317, atol=1e-6, rtol=1e-6)
                 assert_allclose(np.sum(f["data"]), 117.9826, atol=1e-6, rtol=1e-6)
-
-
-@pytest.mark.cupy
-def test_gpu_pipeline_360data(cmd, data360, pipeline360, output_folder):
-    cmd.insert(7, data360)
-    cmd.insert(8, pipeline360)
-    subprocess.check_output(cmd)
-
-    files = read_folder("output_dir/")
-    assert len(files) == 9
-
-    tif_files = list(filter(lambda x: ".tif" in x, files))
-    assert len(tif_files) == 3
-    total_sum = 0
-    for i in range(3):
-        arr = np.array(Image.open(tif_files[i]))
-        assert arr.dtype == np.uint8
-        assert arr.shape == (3167, 3167)
-        total_sum += arr.sum()
-
-    assert total_sum == 2316612878.0
-
-    h5_files = list(filter(lambda x: ".h5" in x, files))
-    assert len(h5_files) == 4
-
-    fpb_recon_tomo = list(filter(lambda x: "FBP-tomo.h5" in x, h5_files))[0]
-
-    with h5py.File(fpb_recon_tomo, "r") as f:
-        assert_allclose(np.sum(f["data"]), 17200.271, atol=1e-5)
-        assert_allclose(np.mean(f["data"]), 0.000572, atol=1e-5)
 
 
 def test_i12_testing_pipeline_output(
@@ -568,51 +538,6 @@
 #     assert "Running save_task_5 (pattern=sinogram): save_intermediate_data..." in log_contents
 
 
-def test_i12_testing_ignore_darks_flats_pipeline_output(
-    cmd,
-    i12_data,
-    i12_loader_ignore_darks_flats,
-    testing_pipeline,
-    output_folder,
-    merge_yamls,
-):
-    cmd.insert(7, i12_data)
-    merge_yamls(i12_loader_ignore_darks_flats, testing_pipeline)
-    cmd.insert(8, "temp.yaml")
-    subprocess.check_output(cmd)
-
-    files = read_folder("output_dir/")
-    assert len(files) == 16
-
-    copied_yaml_path = list(filter(lambda x: ".yaml" in x, files)).pop()
-    assert compare_two_yamls("temp.yaml", copied_yaml_path)
-
-    log_files = list(filter(lambda x: ".log" in x, files))
-    assert len(log_files) == 1
-
-    tif_files = list(filter(lambda x: ".tif" in x, files))
-    assert len(tif_files) == 10
-
-    h5_files = list(filter(lambda x: ".h5" in x, files))
-    assert len(h5_files) == 4
-
-    log_contents = _get_log_contents(log_files[0])
-    assert "DEBUG | The full dataset shape is (724, 10, 192)" in log_contents
-    assert (
-        "DEBUG | Loading data: tests/test_data/i12/separate_flats_darks/i12_dynamic_start_stop180.nxs"
-        in log_contents
-    )
-    assert "DEBUG | Path to data: /1-TempPlugin-tomo/data" in log_contents
-    assert "DEBUG | Preview: (0:724, :, :)" in log_contents
-    assert "Saving intermediate file: 2-tomopy-normalize-tomo.h5" in log_contents
-    assert "Saving intermediate file: 3-tomopy-minus_log-tomo.h5" in log_contents
-    assert "Reslicing not necessary, as there is only one process" in log_contents
-    assert "Saving intermediate file: 4-tomopy-remove_stripe_fw-tomo.h5" in log_contents
-    assert "The center of rotation for 180 degrees sinogram is 95.5" in log_contents
-    assert "Saving intermediate file: 6-tomopy-recon-tomo-gridrec.h5" in log_contents
-    assert "INFO | ~~~ Pipeline finished ~~~" in log_contents
-
-
 def test_diad_testing_pipeline_output(
     get_files: Callable, cmd, diad_data, diad_loader, testing_pipeline, output_folder, merge_yamls
 ):
@@ -657,155 +582,6 @@
     assert "Data shape is (3001, 2, 26) of type uint16" in verbose_log_contents
 
 
-<<<<<<< HEAD
-"""
-# Commented as the sweep functionality is not yet enabled for GPU and MPI run 
-@pytest.mark.preview
-def test_sweep_pipeline_with_save_all_using_mpi(
-    cmd, standard_data, sample_pipelines, standard_loader, output_folder
-):
-    #: - - - - - - - - - - SERIAL RUN - - - - - - - - - - - - - - - - -
-    pipeline = sample_pipelines + "testing/sweep_testing_pipeline.yaml"
-    cmd.insert(4, "--output-folder")
-    cmd.insert(5, "serial_run")
-    cmd.insert(9, standard_data)
-    cmd.insert(10, pipeline)
-    subprocess.check_output(cmd)
-
-    #: - - - - - - - - - -  PARALLEL RUN - - - - - - - - - - -
-    cmd[5] = "parallel_run"
-    local.cmd.mpirun("-n", "2", *cmd)
-
-    #: - - - - - - - - - - SERIAL vs PARALLEL OUTPUT - - - - - - -
-    serial_files = read_folder("output_dir/serial_run/")
-    parallel_files = read_folder("output_dir/parallel_run/")
-    assert len(serial_files) == 6
-    assert len(parallel_files) == 6
-
-    serial_copied_yaml_path = list(filter(lambda x: ".yaml" in x, serial_files))[0]
-    parallel_copied_yaml_path = list(filter(lambda x: ".yaml" in x, parallel_files))[0]
-    assert compare_two_yamls(pipeline, serial_copied_yaml_path)
-    assert compare_two_yamls(pipeline, parallel_copied_yaml_path)
-
-    serial_tif_files = list(filter(lambda x: ".tif" in x, serial_files))
-    parallel_tif_files = list(filter(lambda x: ".tif" in x, parallel_files))
-    assert len(serial_tif_files) == 2
-    assert len(parallel_tif_files) == 2
-
-    #: check that the image size is correct
-    serial_zeroth_tif = list(filter(lambda x: "00000.tif" in x, serial_tif_files))[0]
-    imarray = np.array(Image.open(serial_zeroth_tif))
-    parallel_zeroth_tif = list(filter(lambda x: "00000.tif" in x, parallel_tif_files))[
-        0
-    ]
-    mpi_imarray = np.array(Image.open(parallel_zeroth_tif))
-    assert imarray.shape == (128, 160) == mpi_imarray.shape
-    SUM = 3855857
-    assert imarray.sum() == SUM
-    assert mpi_imarray.sum() == SUM
-
-    serial_first_tif = list(filter(lambda x: "00001.tif" in x, serial_tif_files))[0]
-    imarray = np.array(Image.open(serial_first_tif))
-    parallel_first_tif = list(filter(lambda x: "00001.tif" in x, parallel_tif_files))[0]
-    mpi_imarray = np.array(Image.open(parallel_first_tif))
-    assert imarray.shape == (128, 160) == mpi_imarray.shape
-    SUM = 3856477
-    assert imarray.sum() == SUM
-    assert mpi_imarray.sum() == SUM
-
-    serial_h5_files = list(filter(lambda x: ".h5" in x, serial_files))
-    parallel_h5_files = list(filter(lambda x: ".h5" in x, parallel_files))
-    assert len(serial_h5_files) == 2
-    assert len(parallel_h5_files) == 2
-
-    serial_median_filter_tomo = list(
-        filter(lambda x: "median_filter-tomo.h5" in x, serial_h5_files)
-    )[0]
-    parallel_median_filter_tomo = list(
-        filter(lambda x: "median_filter-tomo.h5" in x, parallel_h5_files)
-    )[0]
-    serial_normalize_tomo = list(
-        filter(lambda x: "normalize-tomo.h5" in x, serial_h5_files)
-    )[0]
-    parallel_normalize_tomo = list(
-        filter(lambda x: "normalize-tomo.h5" in x, parallel_h5_files)
-    )[0]
-
-    with h5py.File(serial_median_filter_tomo, "r") as f, h5py.File(
-        parallel_median_filter_tomo, "r"
-    ) as f2:
-        assert (
-            f["/data/param_sweep_0"].shape
-            == (180, 128, 160)
-            == f2["/data/param_sweep_0"].shape
-        )
-        assert (
-            f["/data/param_sweep_0"].dtype
-            == np.float32
-            == f2["/data/param_sweep_0"].dtype
-        )
-
-        s = np.sum(f["/data/param_sweep_0"])
-        assert_allclose(s, 2981532700.0, atol=1e-6)
-        assert_allclose(np.sum(f2["/data/param_sweep_0"]), s, atol=1e-6)
-
-        m = np.mean(f["/data/param_sweep_0"])
-        assert_allclose(m, 808.7925, atol=1e-6)
-        assert_allclose(np.mean(f2["/data/param_sweep_0"]), m, atol=1e-6)
-
-    with h5py.File(serial_normalize_tomo, "r") as f, h5py.File(
-        parallel_normalize_tomo, "r"
-    ) as f2:
-        assert (
-            f["/data/param_sweep_1"].shape
-            == (180, 128, 160)
-            == f2["/data/param_sweep_1"].shape
-        )
-        assert (
-            f["/data/param_sweep_1"].dtype
-            == np.float32
-            == f2["/data/param_sweep_1"].dtype
-        )
-
-        s = np.sum(f["/data/param_sweep_1"])
-        assert_allclose(s, 3053065.5, atol=1e-6)
-        assert_allclose(np.sum(f2["/data/param_sweep_1"]), s, atol=1e-6)
-
-        m = np.mean(f["/data/param_sweep_1"])
-        assert_allclose(m, 0.828197, atol=1e-6)
-        assert_allclose(np.mean(f2["/data/param_sweep_1"]), m, atol=1e-6)
-
-    serial_log_files = list(filter(lambda x: ".log" in x, serial_files))
-    parallel_log_files = list(filter(lambda x: ".log" in x, parallel_files))
-    assert len(serial_log_files) == 1
-    assert len(parallel_log_files) == 1
-
-    log_contents = _get_log_contents(serial_log_files[0])
-    mpi_log_contents = _get_log_contents(parallel_log_files[0])
-
-    assert "DEBUG | The full dataset shape is (220, 128, 160)" in log_contents
-    assert (
-        "DEBUG | RANK: [0], Data shape is (180, 128, 160) of type uint16"
-        in log_contents
-    )
-    assert "DEBUG | Preview: (0:180, :, :)" in log_contents
-    assert "INFO | ~~~ Pipeline finished ~~~" in log_contents
-
-    #: user log and mpi log would differ in the data shapes
-    assert (
-        "DEBUG | RANK: [0], Data shape is (90, 128, 160) of type uint16"
-        in mpi_log_contents
-    )
-"""
-
-
-def test_sweep_range_pipeline_with_step_absent(
-    cmd, standard_data, sample_pipelines, output_folder
-):
-    cmd.insert(7, standard_data)
-    cmd.insert(8, sample_pipelines + "testing/step_absent.yml")
-    subprocess.run(cmd, stdout=subprocess.PIPE, stderr=subprocess.PIPE, text=True)
-=======
 def test_run_diad_pipeline_gpu(get_files: Callable, cmd, diad_data, diad_pipeline_gpu, output_folder):
     cmd.pop(4)  #: don't save all
     cmd.insert(6, diad_data)
@@ -816,7 +592,6 @@
     # recurse through output_dir and check that all files are there
     files = get_files("output_dir/")
     assert len(files) == 11
->>>>>>> a5067f08
 
     #: check the generated h5 files
     h5_files = list(filter(lambda x: ".h5" in x, files))
@@ -837,17 +612,11 @@
     assert "Global mean 0.000291" in verbose_log_contents
 
 
-<<<<<<< HEAD
-def test_multi_inputs_pipeline(cmd, standard_data, sample_pipelines, output_folder):
-    cmd.insert(7, standard_data)
-    cmd.insert(8, sample_pipelines + "multi_inputs/01_multi_inputs.yaml")
-=======
 def test_run_pipeline_360deg_gpu2(get_files: Callable, cmd, data360, yaml_gpu_pipeline360_2, output_folder):
     cmd.pop(4)  #: don't save all
     cmd.insert(6, data360)
     cmd.insert(7, yaml_gpu_pipeline360_2)
     cmd.insert(8, output_folder)
->>>>>>> a5067f08
     subprocess.check_output(cmd)
 
     # recurse through output_dir and check that all files are there
