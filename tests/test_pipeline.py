--- conflicted
+++ resolved
@@ -101,13 +101,8 @@
     subprocess.check_output(cmd)
 
     # recurse through output_dir and check that all files are there
-<<<<<<< HEAD
-    files = get_files("output_dir/")
-    assert len(files) == 130
-=======
-    files = read_folder("output_dir/")
+    files = get_files("output_dir/")
     assert len(files) == 131  # 128 images + yaml, log, intermdiate
->>>>>>> 25ef9aa6
 
     _check_tif(files, 128, (160, 160))
 
@@ -133,13 +128,8 @@
     subprocess.check_output(cmd)
 
     # recurse through output_dir and check that all files are there
-<<<<<<< HEAD
-    files = get_files("output_dir/")
-    assert len(files) == 130
-=======
-    files = read_folder("output_dir/")
+    files = get_files("output_dir/")
     assert len(files) == 131  # 128 images + yaml, log, intermdiate
->>>>>>> 25ef9aa6
 
     _check_tif(files, 128, (160, 160))
 
@@ -238,13 +228,8 @@
     subprocess.check_output(cmd)
 
     # recurse through output_dir and check that all files are there
-<<<<<<< HEAD
-    files = get_files("output_dir/")
-    assert len(files) == 130
-=======
-    files = read_folder("output_dir/")
+    files = get_files("output_dir/")
     assert len(files) == 131  # 128 images + yaml, log, intermdiate
->>>>>>> 25ef9aa6
 
     _check_tif(files, 128, (160, 160))
 
@@ -275,13 +260,8 @@
     subprocess.check_output(cmd)
 
     # recurse through output_dir and check that all files are there
-<<<<<<< HEAD
-    files = get_files("output_dir/")
-    assert len(files) == 130
-=======
-    files = read_folder("output_dir/")
+    files = get_files("output_dir/")
     assert len(files) == 131  # 128 images + yaml, log, intermdiate
->>>>>>> 25ef9aa6
 
     _check_tif(files, 128, (160, 160))
 
@@ -304,7 +284,7 @@
     assert " Global mean 0.0016174" in log_contents
 
 
-def test_run_pipeline_cpu4_yaml(cmd, standard_data, yaml_cpu_pipeline4, output_folder):
+def test_run_pipeline_cpu4_yaml(get_files: Callable, cmd, standard_data, yaml_cpu_pipeline4, output_folder):
     cmd.pop(4)  #: don't save all
     cmd.insert(6, standard_data)
     cmd.insert(7, yaml_cpu_pipeline4)
@@ -312,15 +292,10 @@
     subprocess.check_output(cmd)
 
     # recurse through output_dir and check that all files are there
-    files = read_folder("output_dir/")
+    files = get_files("output_dir/")
     assert len(files) == 131  # 128 images + yaml, log, intermdiate
 
-    # check the .tif files
-    tif_files = list(filter(lambda x: ".tif" in x, files))
-    assert len(tif_files) == 128
-    #: check that the image size is correct
-    imarray = np.array(Image.open(tif_files[0]))
-    assert imarray.shape == (160, 160)
+    _check_tif(files, 128, (160, 160))
 
     #: check the generated h5 files
     h5_files = list(filter(lambda x: ".h5" in x, files))
@@ -497,50 +472,7 @@
         in log_contents
     )
     assert "Path to data: /1-TempPlugin-tomo/data" in log_contents
-<<<<<<< HEAD
-    assert "Preview: (0:724, :, :)" in log_contents
-    assert "Saving intermediate file: 2-tomopy-normalize-tomo.h5" in log_contents
-    assert "Saving intermediate file: 3-tomopy-minus_log-tomo.h5" in log_contents
-    assert "Reslicing not necessary, as there is only one process" in log_contents
-    assert "Saving intermediate file: 5-tomopy-remove_stripe_fw-tomo.h5" in log_contents
-    assert "The center of rotation for sinogram is 95.5" in log_contents
-    assert "Saving intermediate file: 6-tomopy-recon-tomo-gridrec.h5" in log_contents
-
-
-def test_i12_testing_ignore_darks_flats_pipeline_output(
-    get_files: Callable,
-    cmd,
-    i12_data,
-    i12_loader_ignore_darks_flats,
-    testing_pipeline,
-    output_folder,
-    merge_yamls,
-):
-    cmd.insert(7, i12_data)
-    merge_yamls(i12_loader_ignore_darks_flats, testing_pipeline)
-    cmd.insert(8, "temp.yaml")
-    cmd.insert(9, output_folder)
-    subprocess.check_output(cmd)
-
-    files = get_files("output_dir/")
-    assert len(files) == 16
-
-    _check_yaml(files, "temp.yaml")
-
-    log_files = list(filter(lambda x: ".log" in x, files))
-    assert len(log_files) == 1
-
-    tif_files = list(filter(lambda x: ".tif" in x, files))
-    assert len(tif_files) == 10
-
-    h5_files = list(filter(lambda x: ".h5" in x, files))
-    assert len(h5_files) == 4
-
-    log_contents = _get_log_contents(log_files[0])
-    assert "The full dataset shape is (724, 10, 192)" in log_contents
-=======
     assert "Preview: (0:724, 0:10, 0:192)" in log_contents
->>>>>>> 25ef9aa6
     assert (
         "Running save_task_1 (pattern=projection): save_intermediate_data..."
         in log_contents
@@ -563,6 +495,7 @@
 # TODO: Add back in when ignoring darks/flats is added to the new loader
 #
 # def test_i12_testing_ignore_darks_flats_pipeline_output(
+#     get_files: Callable,
 #     cmd,
 #     i12_data,
 #     i12_loader_ignore_darks_flats,
@@ -576,11 +509,10 @@
 #     cmd.insert(9, output_folder)
 #     subprocess.check_output(cmd)
 #
-#     files = read_folder("output_dir/")
+#     files = get_files("output_dir/")
 #     assert len(files) == 16
 #
-#     copied_yaml_path = list(filter(lambda x: ".yaml" in x, files)).pop()
-#     assert compare_two_yamls("temp.yaml", copied_yaml_path)
+#     _check_yaml(files, "temp.yaml")
 #
 #     log_files = list(filter(lambda x: ".log" in x, files))
 #     assert len(log_files) == 1
