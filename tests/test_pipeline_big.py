--- conflicted
+++ resolved
@@ -392,14 +392,7 @@
 
     residual_im = data_gt_tv - data_result
     res_norm_tv_res = np.linalg.norm(residual_im.flatten()).astype("float32")
-<<<<<<< HEAD
-    assert (
-        res_norm_tv_res < 1e-3
-    )  # todo increasing the tolerance for the test to pass, as
-    # the padding is not working correctly
-=======
     assert res_norm_tv_res < 1e-5
->>>>>>> 68cc5dd8
 
 
 # ########################################################################
