import time
from unittest import mock
import numpy as np
from mpi4py import MPI
from httomo.data.hdf._utils.chunk import get_data_shape
from httomo.data.hdf._utils.load import get_slice_list_from_preview

from httomo.data.hdf._utils.reslice import reslice
import pytest


@pytest.mark.parametrize(
    "current_slice_dim, next_slice_dim",
    [(1, 2), (2, 1), (1, 3), (2, 3), (3, 1), (3, 2)],
    ids=[
        "proj2sino",
        "sino2proj",
        "proj2third",
        "sino2third",
        "third2proj",
        "third2sino",
    ],
)
@pytest.mark.parametrize(
    "full_shape",
    [
        (15, 13, 9),
        (12, 3, 10),
        (1, 4, 12),
        (10, 1, 12),
        (1, 1, 4),
        (4, 5, 1),
        (13, 23, 51),
    ],
)
@pytest.mark.parametrize("dtype", [np.float32, np.uint16])
@pytest.mark.mpi
<<<<<<< HEAD
def test_reslice(full_shape, current_slice_dim, next_slice_dim):
=======
def test_reslice(full_shape, current_slice_dim, next_slice_dim, dtype):
>>>>>>> 6ed2f94e
    """This test checks the reclice function in all possible dimensions and
    reslicing parameters. It should work without MPI (in which case the
    output data is just the same as the input data) and with MPI for any
    number of processes.

    To run with MPI, run:

    mpirun -np 2 pytest -m mpi

    (the marker makes sure only tests that are relevant for MPI are run)
    """

    comm = MPI.COMM_WORLD

    # every process creates a slice of the full shape in current_slice_dim,
    # and we set all the values to the rank index to ease assertions
    start = round(full_shape[current_slice_dim - 1] / comm.size * comm.rank)
    stop = round(full_shape[current_slice_dim - 1] / comm.size * (comm.rank + 1))
    in_shape = np.copy(full_shape)
    in_shape[current_slice_dim - 1] = stop - start
    data = np.ones(in_shape, dtype=dtype) * comm.rank

<<<<<<< HEAD
    # reslice
    newdata, _ = reslice(data, current_slice_dim, next_slice_dim, comm)
=======
    # reslice, artificially mocking MPI max size to check that it can handle sizes
    # larger than max
    with mock.patch("httomo.data.mpiutil._mpi_max_elements", 128):
        newdata, _ = reslice(data, current_slice_dim, next_slice_dim, comm)
>>>>>>> 6ed2f94e

    # check expected dimensions
    start = round((full_shape[next_slice_dim - 1] / comm.size) * comm.rank)
    stop = round((full_shape[next_slice_dim - 1] / comm.size) * (comm.rank + 1))
    expected_dims = np.copy(full_shape)
    expected_dims[next_slice_dim - 1] = stop - start
    np.testing.assert_array_equal(newdata.shape, expected_dims)

    # check expected data
    expected = np.ones(expected_dims, dtype=dtype)
    for r in range(comm.size):
        start = round(full_shape[current_slice_dim - 1] / comm.size * r)
        stop = round(full_shape[current_slice_dim - 1] / comm.size * (r + 1))
        if current_slice_dim == 2:
            expected[:, start:stop, :] *= r
        elif current_slice_dim == 1:
            expected[start:stop, :, :] *= r
        elif current_slice_dim == 3:
            expected[:, :, start:stop] *= r
    np.testing.assert_array_equal(expected, newdata)


@pytest.mark.mpi
@pytest.mark.perf
def test_reslice_performance():
    comm = MPI.COMM_WORLD

    process_shape = (1801, 15, 2560)
    current_slice_dim = 1
    next_slice_dim = 2
    data = np.ones(process_shape, dtype=np.float32) * comm.rank

    # reslice
    start = time.perf_counter_ns()
    for _ in range(10):
        reslice(data, current_slice_dim, next_slice_dim, comm)

    duration_ms = float(time.perf_counter_ns() - start) * 1e-6 / 10

    duration_ms = comm.reduce(duration_ms, MPI.MAX)

    if comm.rank == 0:
        assert "performance in ms" == duration_ms<|MERGE_RESOLUTION|>--- conflicted
+++ resolved
@@ -35,11 +35,7 @@
 )
 @pytest.mark.parametrize("dtype", [np.float32, np.uint16])
 @pytest.mark.mpi
-<<<<<<< HEAD
-def test_reslice(full_shape, current_slice_dim, next_slice_dim):
-=======
 def test_reslice(full_shape, current_slice_dim, next_slice_dim, dtype):
->>>>>>> 6ed2f94e
     """This test checks the reclice function in all possible dimensions and
     reslicing parameters. It should work without MPI (in which case the
     output data is just the same as the input data) and with MPI for any
@@ -62,15 +58,10 @@
     in_shape[current_slice_dim - 1] = stop - start
     data = np.ones(in_shape, dtype=dtype) * comm.rank
 
-<<<<<<< HEAD
-    # reslice
-    newdata, _ = reslice(data, current_slice_dim, next_slice_dim, comm)
-=======
     # reslice, artificially mocking MPI max size to check that it can handle sizes
     # larger than max
     with mock.patch("httomo.data.mpiutil._mpi_max_elements", 128):
         newdata, _ = reslice(data, current_slice_dim, next_slice_dim, comm)
->>>>>>> 6ed2f94e
 
     # check expected dimensions
     start = round((full_shape[next_slice_dim - 1] / comm.size) * comm.rank)
