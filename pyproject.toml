[build-system]
requires = ["setuptools>=42", "wheel", "setuptools-git-versioning"]
build-backend = "setuptools.build_meta"

[tool.setuptools]
include-package-data = true

[tool.setuptools.packages.find]
where = ["."]
include = ["httomo*"]

[tool.setuptools.package-data]
httomo = ["methods_database/packages/*.yaml",
          "methods_database/packages/external/*.yaml",
          "methods_database/packages/external/httomolibgpu/*/*.yaml",
          "methods_database/packages/external/httomolib/*/*.yaml",
          "methods_database/packages/external/tomopy/*/*.yaml",
<<<<<<< HEAD
          "../templates/httomolib/*/httomolib.misc.corr/*.yaml",
          "../templates/httomolib/*/httomolib.misc.images/*.yaml",
          "../templates/httomolib/*/httomolib.misc.segm/*.yaml",
          "../templates/httomolib/*/httomolib.misc.phase/*.yaml",
          "../templates/httomolibgpu/*/httomolibgpu.misc.corr/*.yaml",
          "../templates/httomolibgpu/*/httomolibgpu.misc.morph/*.yaml",
          "../templates/httomolibgpu/*/httomolibgpu.prep.alignment/*.yaml",
          "../templates/httomolibgpu/*/httomolibgpu.prep.normalize/*.yaml",
          "../templates/httomolibgpu/*/httomolibgpu.prep.phase/*.yaml",
          "../templates/httomolibgpu/*/httomolibgpu.prep.stripe/*.yaml",
          "../templates/httomolibgpu/*/httomolibgpu.recon.algorithm/*.yaml",
          "../templates/httomolibgpu/*/httomolibgpu.recon.rotation/*.yaml",
          "../templates/tomopy/*/tomopy.misc.corr/*.yaml",
          "../templates/tomopy/*/tomopy.misc.morph/*.yaml",
          "../templates/tomopy/*/tomopy.prep.alignment/*.yaml",
          "../templates/tomopy/*/tomopy.prep.normalize/*.yaml",
          "../templates/tomopy/*/tomopy.prep.phase/*.yaml",
          "../templates/tomopy/*/tomopy.prep.stripe/*.yaml",
          "../templates/tomopy/*/tomopy.recon.algorithm/*.yaml",
          "../templates/tomopy/*/tomopy.recon.rotation/*.yaml",
          "../templates/tomopy/*/tomopy.sim.project/*.yaml"]
=======
          "../yaml_templates/httomolib/*/httomolib.misc.corr/*.yaml",
          "../yaml_templates/httomolib/*/httomolib.misc.images/*.yaml",
          "../yaml_templates/httomolib/*/httomolib.misc.segm/*.yaml",
          "../yaml_templates/httomolib/*/httomolib.prep.phase/*.yaml",
          "../yaml_templates/httomolibgpu/*/httomolibgpu.misc.corr/*.yaml",
          "../yaml_templates/httomolibgpu/*/httomolibgpu.misc.morph/*.yaml",
          "../yaml_templates/httomolibgpu/*/httomolibgpu.prep.alignment/*.yaml",
          "../yaml_templates/httomolibgpu/*/httomolibgpu.prep.normalize/*.yaml",
          "../yaml_templates/httomolibgpu/*/httomolibgpu.prep.phase/*.yaml",
          "../yaml_templates/httomolibgpu/*/httomolibgpu.prep.stripe/*.yaml",
          "../yaml_templates/httomolibgpu/*/httomolibgpu.recon.algorithm/*.yaml",
          "../yaml_templates/httomolibgpu/*/httomolibgpu.recon.rotation/*.yaml",
          "../yaml_templates/tomopy/*/tomopy.misc.corr/*.yaml",
          "../yaml_templates/tomopy/*/tomopy.misc.morph/*.yaml",
          "../yaml_templates/tomopy/*/tomopy.prep.alignment/*.yaml",
          "../yaml_templates/tomopy/*/tomopy.prep.normalize/*.yaml",
          "../yaml_templates/tomopy/*/tomopy.prep.phase/*.yaml",
          "../yaml_templates/tomopy/*/tomopy.prep.stripe/*.yaml",
          "../yaml_templates/tomopy/*/tomopy.recon.algorithm/*.yaml",
          "../yaml_templates/tomopy/*/tomopy.recon.rotation/*.yaml",
          "../yaml_templates/tomopy/*/tomopy.sim.project/*.yaml"]
>>>>>>> a5067f08

[tool.setuptools-git-versioning]
enabled = true
template = "{tag}"
dev_template = "{tag}"

[project]
name = "httomo"
description = "High Throughput Tomography framework."
readme = "README.rst"
license = {text = "BSD-3-Clause"}
authors = [
    {name = "Daniil Kazantsev", email = "daniil.kazantsev@diamond.ac.uk"},
    {name = "Yousef Moazzam", email = "yousef.moazzam@diamond.ac.uk"},
    {name = "Jessica Verschoyle", email = "jessica.verschoyle@diamond.ac.uk"},
    {name = "Naman Gera", email = "naman.gera@diamond.ac.uk"},
    {name = "Garry ODonnell"},
    {name = "Jacob Williamson"},
    {email = "scientificsoftware@diamond.ac.uk"},
]
classifiers = [
    "Development Status :: 4 - Beta",
    "License :: OSI Approved :: BSD 3-clause",
    "Programming Language :: Python :: 3.10",
    "Programming Language :: Python :: 3.9",
]

requires-python = ">=3.9"
dynamic = ["version"]
dependencies = [
    "click",
    "numpy",
    "httomolib"
]

[project.scripts]
httomo = "httomo.cli:main"

[project.urls]
repository = "https://github.com/DiamondLightSource/HTTomo"

[project.optional-dependencies]
cpu = ["tomopy" ]
gpu = ["httomolibgpu"]
dev-cpu = [
  "pytest",
  "pytest-cov",
  "pytest-xdist",
<<<<<<< HEAD
=======
  "pytest-mock",
>>>>>>> a5067f08
  "flake8",
  "pyproject-flake8",
  "pydocstyle",
  "toml",
  "httomolib[dev]",
  "tomopy",
  "plumbum",
<<<<<<< HEAD
=======
  "typing_extensions",
  "mypy",
  "types-PyYAML",
>>>>>>> a5067f08
]
dev-gpu = [
  "pytest",
  "pytest-cov",
  "pytest-xdist",
  "pytest-mock",
  "flake8",
  "pyproject-flake8",
  "pydocstyle",
  "toml",
  "httomolib[dev]",
  "httomolibgpu[dev]",
  "tomopy",
  "plumbum",
  "typing_extensions",
  "mypy",
  "types-PyYAML",
]

[tool.mypy]
# Ignore missing stubs for modules we use
ignore_missing_imports = true
python_version = "3.9"  # make sure we're compatible with 3.9
plugins = 'numpy.typing.mypy_plugin'

[tool.isort]
profile = "black"
float_to_top = true

[tool.flake8]
# Make flake8 respect black's line length (default 88),
max-line-length = 88
extend-ignore = [
    "E203",  
    "F811"  
]
per-file-ignores = [
    "*pyi:E302"
]

[tool.pydocstyle]
convention = "google"
add-ignore = [
    "D100", # Ignore missing docstrings in public modules
    "D104", # Ignore missing docstrings in public packages
    "D418", # Ignore missing docstrings in dunder methods; See: https://github.com/PyCQA/pydocstyle/issues/525
]

[tool.pytest.ini_options]
minversion = "6.0"
addopts = [
   "-vv",
   "-ra",
   "-q",
   "--tb=native",
]
testpaths = [
    "tests",
]
filterwarnings = [
<<<<<<< HEAD
    "ignore::ImportWarning"
=======
    "ignore::ImportWarning",
    "ignore:distutils:DeprecationWarning:numexpr"
>>>>>>> a5067f08
]


[tool.coverage.run]
data_file = "/tmp/httomo.coverage"

[tool.coverage.paths]
# Tests are run from installed location, map back to the src directory
source = [
    "httomo",
    "**/site-packages/"
]<|MERGE_RESOLUTION|>--- conflicted
+++ resolved
@@ -15,29 +15,6 @@
           "methods_database/packages/external/httomolibgpu/*/*.yaml",
           "methods_database/packages/external/httomolib/*/*.yaml",
           "methods_database/packages/external/tomopy/*/*.yaml",
-<<<<<<< HEAD
-          "../templates/httomolib/*/httomolib.misc.corr/*.yaml",
-          "../templates/httomolib/*/httomolib.misc.images/*.yaml",
-          "../templates/httomolib/*/httomolib.misc.segm/*.yaml",
-          "../templates/httomolib/*/httomolib.misc.phase/*.yaml",
-          "../templates/httomolibgpu/*/httomolibgpu.misc.corr/*.yaml",
-          "../templates/httomolibgpu/*/httomolibgpu.misc.morph/*.yaml",
-          "../templates/httomolibgpu/*/httomolibgpu.prep.alignment/*.yaml",
-          "../templates/httomolibgpu/*/httomolibgpu.prep.normalize/*.yaml",
-          "../templates/httomolibgpu/*/httomolibgpu.prep.phase/*.yaml",
-          "../templates/httomolibgpu/*/httomolibgpu.prep.stripe/*.yaml",
-          "../templates/httomolibgpu/*/httomolibgpu.recon.algorithm/*.yaml",
-          "../templates/httomolibgpu/*/httomolibgpu.recon.rotation/*.yaml",
-          "../templates/tomopy/*/tomopy.misc.corr/*.yaml",
-          "../templates/tomopy/*/tomopy.misc.morph/*.yaml",
-          "../templates/tomopy/*/tomopy.prep.alignment/*.yaml",
-          "../templates/tomopy/*/tomopy.prep.normalize/*.yaml",
-          "../templates/tomopy/*/tomopy.prep.phase/*.yaml",
-          "../templates/tomopy/*/tomopy.prep.stripe/*.yaml",
-          "../templates/tomopy/*/tomopy.recon.algorithm/*.yaml",
-          "../templates/tomopy/*/tomopy.recon.rotation/*.yaml",
-          "../templates/tomopy/*/tomopy.sim.project/*.yaml"]
-=======
           "../yaml_templates/httomolib/*/httomolib.misc.corr/*.yaml",
           "../yaml_templates/httomolib/*/httomolib.misc.images/*.yaml",
           "../yaml_templates/httomolib/*/httomolib.misc.segm/*.yaml",
@@ -59,7 +36,6 @@
           "../yaml_templates/tomopy/*/tomopy.recon.algorithm/*.yaml",
           "../yaml_templates/tomopy/*/tomopy.recon.rotation/*.yaml",
           "../yaml_templates/tomopy/*/tomopy.sim.project/*.yaml"]
->>>>>>> a5067f08
 
 [tool.setuptools-git-versioning]
 enabled = true
@@ -108,10 +84,7 @@
   "pytest",
   "pytest-cov",
   "pytest-xdist",
-<<<<<<< HEAD
-=======
   "pytest-mock",
->>>>>>> a5067f08
   "flake8",
   "pyproject-flake8",
   "pydocstyle",
@@ -119,12 +92,9 @@
   "httomolib[dev]",
   "tomopy",
   "plumbum",
-<<<<<<< HEAD
-=======
   "typing_extensions",
   "mypy",
   "types-PyYAML",
->>>>>>> a5067f08
 ]
 dev-gpu = [
   "pytest",
@@ -185,12 +155,8 @@
     "tests",
 ]
 filterwarnings = [
-<<<<<<< HEAD
-    "ignore::ImportWarning"
-=======
     "ignore::ImportWarning",
     "ignore:distutils:DeprecationWarning:numexpr"
->>>>>>> a5067f08
 ]
 
 
