#!/usr/bin/env python3
# -*- coding: utf-8 -*-
# ---------------------------------------------------------------------------
# Copyright 2022 Diamond Light Source Ltd.
#
# Licensed under the Apache License, Version 2.0 (the "License");
# you may not use this file except in compliance with the License.
# You may obtain a copy of the License at
#
#     http://www.apache.org/licenses/LICENSE-2.0
#
# Unless required by applicable law or agreed to in writing, software
# distributed under the License is distributed on an "AS IS" BASIS,
# WITHOUT WARRANTIES OR CONDITIONS OF ANY KIND, either express or implied.
# See the License for the specific language governing permissions and
# limitations under the License.
# ---------------------------------------------------------------------------
# Created By  : Daniil Kazantsev <scientificsoftware@diamond.ac.uk>
# Created Date: 12/Janurary/2023
# version ='0.1'
# ---------------------------------------------------------------------------
"""Script that exposes httomolib functions from the list of given modules"""

import re
import inspect
import yaml
import os
import importlib

ROOT_DIR = os.path.dirname(os.path.abspath(__file__))
# ROOT_DIR = os.path.dirname(os.path.abspath("httomolib_modules.yml"))
path_to_httomolib_modules = ROOT_DIR + "/httomolib_modules.yml"

<<<<<<< HEAD
discard_keys = [
    "data",
    "glob_stats",
    "comm_rank",
    "ncore",
    "out_dir",
    "angles",
    "flats",
    "darks",
]  # discard from parameters list
no_data_out_modules = ["save_to_images"]  # discard data_out from certain modules
=======
discard_keys = ["data",
                "glob_stats",
                "comm_rank",
                "ncore",
                "out_dir",
                "gpu_id",
                "angles",
                "flats",
                "darks"] # discard from parameters list
no_data_out_modules = ['save_to_images'] # discard data_out from certain modules
#change_data_out_modules = ['find_center_vo_cupy'] # change the data_out to cor
>>>>>>> e4f178ed

# open YAML file with httomolib modules exposed
with open(path_to_httomolib_modules, "r") as stream:
    try:
        httomolib_modules_list = yaml.safe_load(stream)
    except yaml.YAMLError as exc:
        print(exc)

# a loop over httomolib modules
modules_no = len(httomolib_modules_list)
for i in range(modules_no):
    module_name = httomolib_modules_list[i]
    imported_module = importlib.import_module(str(module_name))
    methods_list = imported_module.__all__  # get all the methods in the module
    methods_no = len(methods_list)

    # a loop over httomolib methods in the module
    for m in range(methods_no):
        method_name = methods_list[m]
        get_method_params = inspect.signature(getattr(imported_module, methods_list[m]))
        # get method docstrings
        get_method_docs = inspect.getdoc(getattr(imported_module, methods_list[m]))

<<<<<<< HEAD
        # put the parameters in the dictionary
        params_list = []
        params_dict = {}
        params_dict["data_in"] = "tomo"  # default dataset names
        if method_name not in no_data_out_modules:
            params_dict["data_out"] = "tomo"
        for k, v in get_method_params.parameters.items():
            if v is not None:
                append = True
                for x in discard_keys:
                    if str(k) == x:
                        append = False
                        break
                if append:
                    if str(v).find("=") == -1 and str(k) != "kwargs":
                        params_dict[str(k)] = "REQUIRED"
                    elif str(k) == "kwargs":
                        params_dict["#additional parameters"] = "AVAILABLE"
                    else:
                        params_dict[str(k)] = v.default
=======
      # put the parameters in the dictionary
      params_list = []
      params_dict = {}
      params_dict["data_in"] = 'tomo' # default dataset names
      # ! dealing with special cases for data_out !
      if method_name not in no_data_out_modules:
         params_dict["data_out"] = 'tomo'
      if method_name in "find_center_vo_cupy":
         params_dict["data_out"] = 'cor'
      if method_name in "find_center_360":
         params_dict["data_out"] = 'cor, overlap, side, overlap_position'
      for k,v in get_method_params.parameters.items():
         if v is not None:
            append = True
            for x in discard_keys:
               if str(k) == x:
                  append = False
                  break
            if append:               
               if str(v).find("=") == -1 and  str(k) != "kwargs":
                  params_dict[str(k)] = 'REQUIRED'
               elif str(k) == "kwargs":
                  params_dict["#additional parameters"] = 'AVAILABLE'
               else:
                  params_dict[str(k)] = v.default
      
      params_list = [{module_name: {method_name: params_dict}}]
>>>>>>> e4f178ed

        params_list = [{module_name: {method_name: params_dict}}]

        # save the list as a YAML file
        path_dir = ROOT_DIR + "/" + module_name
        path_file = path_dir + "/" + str(method_name) + ".yaml"

        if not os.path.exists(path_dir):
            os.makedirs(path_dir)

        with open(path_file, "w") as file:
            outputs = yaml.dump(params_list, file, sort_keys=False)<|MERGE_RESOLUTION|>--- conflicted
+++ resolved
@@ -19,7 +19,7 @@
 # Created Date: 12/Janurary/2023
 # version ='0.1'
 # ---------------------------------------------------------------------------
-"""Script that exposes httomolib functions from the list of given modules"""
+"""Script that exposes httomolib functions from the list of given modules"""  
 
 import re
 import inspect
@@ -28,22 +28,9 @@
 import importlib
 
 ROOT_DIR = os.path.dirname(os.path.abspath(__file__))
-# ROOT_DIR = os.path.dirname(os.path.abspath("httomolib_modules.yml"))
-path_to_httomolib_modules = ROOT_DIR + "/httomolib_modules.yml"
+#ROOT_DIR = os.path.dirname(os.path.abspath("httomolib_modules.yml"))
+path_to_httomolib_modules = ROOT_DIR + '/httomolib_modules.yml'
 
-<<<<<<< HEAD
-discard_keys = [
-    "data",
-    "glob_stats",
-    "comm_rank",
-    "ncore",
-    "out_dir",
-    "angles",
-    "flats",
-    "darks",
-]  # discard from parameters list
-no_data_out_modules = ["save_to_images"]  # discard data_out from certain modules
-=======
 discard_keys = ["data",
                 "glob_stats",
                 "comm_rank",
@@ -55,7 +42,6 @@
                 "darks"] # discard from parameters list
 no_data_out_modules = ['save_to_images'] # discard data_out from certain modules
 #change_data_out_modules = ['find_center_vo_cupy'] # change the data_out to cor
->>>>>>> e4f178ed
 
 # open YAML file with httomolib modules exposed
 with open(path_to_httomolib_modules, "r") as stream:
@@ -67,40 +53,18 @@
 # a loop over httomolib modules
 modules_no = len(httomolib_modules_list)
 for i in range(modules_no):
-    module_name = httomolib_modules_list[i]
-    imported_module = importlib.import_module(str(module_name))
-    methods_list = imported_module.__all__  # get all the methods in the module
-    methods_no = len(methods_list)
+   module_name = httomolib_modules_list[i]
+   imported_module = importlib.import_module(str(module_name))
+   methods_list = imported_module.__all__  # get all the methods in the module 
+   methods_no = len(methods_list)
 
-    # a loop over httomolib methods in the module
-    for m in range(methods_no):
-        method_name = methods_list[m]
-        get_method_params = inspect.signature(getattr(imported_module, methods_list[m]))
-        # get method docstrings
-        get_method_docs = inspect.getdoc(getattr(imported_module, methods_list[m]))
+   # a loop over httomolib methods in the module
+   for m in range(methods_no):
+      method_name =  methods_list[m]
+      get_method_params = inspect.signature(getattr(imported_module, methods_list[m]))
+      # get method docstrings   
+      get_method_docs = inspect.getdoc(getattr(imported_module, methods_list[m]))
 
-<<<<<<< HEAD
-        # put the parameters in the dictionary
-        params_list = []
-        params_dict = {}
-        params_dict["data_in"] = "tomo"  # default dataset names
-        if method_name not in no_data_out_modules:
-            params_dict["data_out"] = "tomo"
-        for k, v in get_method_params.parameters.items():
-            if v is not None:
-                append = True
-                for x in discard_keys:
-                    if str(k) == x:
-                        append = False
-                        break
-                if append:
-                    if str(v).find("=") == -1 and str(k) != "kwargs":
-                        params_dict[str(k)] = "REQUIRED"
-                    elif str(k) == "kwargs":
-                        params_dict["#additional parameters"] = "AVAILABLE"
-                    else:
-                        params_dict[str(k)] = v.default
-=======
       # put the parameters in the dictionary
       params_list = []
       params_dict = {}
@@ -128,16 +92,14 @@
                   params_dict[str(k)] = v.default
       
       params_list = [{module_name: {method_name: params_dict}}]
->>>>>>> e4f178ed
 
-        params_list = [{module_name: {method_name: params_dict}}]
+   
+      # save the list as a YAML file
+      path_dir = ROOT_DIR + '/' + module_name
+      path_file = path_dir + '/' + str(method_name) + '.yaml'
+      
+      if not os.path.exists(path_dir):
+         os.makedirs(path_dir)
 
-        # save the list as a YAML file
-        path_dir = ROOT_DIR + "/" + module_name
-        path_file = path_dir + "/" + str(method_name) + ".yaml"
-
-        if not os.path.exists(path_dir):
-            os.makedirs(path_dir)
-
-        with open(path_file, "w") as file:
-            outputs = yaml.dump(params_list, file, sort_keys=False)+      with open(path_file, 'w') as file:
+         outputs = yaml.dump(params_list, file, sort_keys=False)