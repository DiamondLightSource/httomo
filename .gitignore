# Byte-compiled / optimized / DLL files
__pycache__/
*.py[cod]

# C extensions
*.so

# Distribution / packaging
.Python
env/
build/
develop-eggs/
dist/
downloads/
eggs/
.eggs/
lib/
lib64/
parts/
sdist/
var/
*.egg-info/
.installed.cfg
*.egg

# PyInstaller
#  Usually these files are written by a python script from a template
#  before PyInstaller builds the exe, so as to inject date/other infos into it.
*.manifest
*.spec

# Installer logs
pip-log.txt
pip-delete-this-directory.txt

# Unit test / coverage reports
htmlcov/
.tox/
.coverage
.coverage.*
.cache
nosetests.xml
coverage.xml
cov.xml
.pytest_cache/
.mypy_cache/
output_dir/
temp.yaml
<<<<<<< HEAD

# These are files that are created during the conda build process that need to
# be ignored in order to avoid builds being marked as being in a "dirty" state
build_env_setup.sh
conda_build.sh
metadata_conda_debug.yaml

# vscode
.vscode/
=======
cufile.log
>>>>>>> a5067f08
<|MERGE_RESOLUTION|>--- conflicted
+++ resolved
@@ -46,16 +46,4 @@
 .mypy_cache/
 output_dir/
 temp.yaml
-<<<<<<< HEAD
-
-# These are files that are created during the conda build process that need to
-# be ignored in order to avoid builds being marked as being in a "dirty" state
-build_env_setup.sh
-conda_build.sh
-metadata_conda_debug.yaml
-
-# vscode
-.vscode/
-=======
 cufile.log
->>>>>>> a5067f08
