--- conflicted
+++ resolved
@@ -337,19 +337,9 @@
         return self._aux_data
 
     @property
-<<<<<<< HEAD
-    def has_gpu_darks(self) -> bool:
-        return self._data.has_gpu_darks
-    
-    @property
-    def flats(self) -> np.ndarray:
-        return self._data.flats
-    
-=======
     def dtype(self) -> np.dtype:
         return self._data.dtype
 
->>>>>>> 9b1aa0a7
     @property
     def has_gpu_flats(self) -> bool:
         return self._data.has_gpu_flats
