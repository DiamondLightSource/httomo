--- conflicted
+++ resolved
@@ -4,15 +4,9 @@
 import h5py
 from typing import Literal, Optional, Tuple, Union
 from httomo.data.hdf._utils.reslice import reslice
-<<<<<<< HEAD
-from httomo.runner.dataset import DataSet, DataSetBlock, FullFileDataSet
-from httomo.runner.dataset_store_interfaces import (
-    DataSetSink,
-=======
 from httomo.runner.auxiliary_data import AuxiliaryData
 from httomo.runner.dataset import DataSetBlock
 from httomo.runner.dataset_store_interfaces import (
->>>>>>> 9b1aa0a7
     DataSetSource,
     ReadableDataSetSink,
 )
@@ -347,25 +341,12 @@
         source.finalize()
 
     @property
-<<<<<<< HEAD
-    def dtype(self) -> np.dtype:
-        return self._data.data.dtype
-
-    @property
-    def darks(self) -> np.ndarray:
-        return self._data.darks
-
-    @property
-    def flats(self) -> np.ndarray:
-        return self._data.flats
-=======
     def aux_data(self) -> AuxiliaryData:
         return self._aux_data
 
     @property
     def dtype(self) -> np.dtype:
         return self._data.dtype
->>>>>>> 9b1aa0a7
 
     @property
     def is_file_based(self) -> bool:
