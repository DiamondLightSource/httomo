import os
from typing import Any, Dict, List, Optional, Union

from mpi4py.MPI import Comm

__all__ = [
    "standard_tomo",
]

<<<<<<< HEAD

@dataclass
class LoaderData:
    data: ndarray
    flats: ndarray
    darks: ndarray
    angles: ndarray
    angles_total: int
    detector_x: int
    detector_y: int

=======
>>>>>>> f6a96d0c

def standard_tomo(
    name: str,
    in_file: Union[os.PathLike, str],
    data_path: str,
    dimension: int,
    preview: List[Dict[str, int]],
    pad: int,
    comm: Comm,
    image_key_path: Optional[str] = None,
    rotation_angles: Dict[str, Any] = {
        "data_path": "/entry1/tomo_entry/data/rotation_angle"
    },
    darks: Optional[Dict] = None,
    flats: Optional[Dict] = None,
    ignore_darks: Optional[Union[bool, Dict]] = False,
    ignore_flats: Optional[Union[bool, Dict]] = False,
):
    """Loader for standard tomography data.

    Parameters
    ----------
    name : str
        The name to label the given dataset.
    in_file : Path
        The absolute filepath to the input data.
    data_path : str
        The path within the hdf/nxs file to the data.
    dimension : int
        The dimension to slice in.
    preview : List[Dict[str, int]]
        The previewing/slicing to be applied to the data.
    pad : int
        The padding size to use.
    comm : Comm
        The MPI communicator to use.
    image_key_path : optional, str
        The path within the hdf/nxs file to the image key data.
    rotation_angles : optional, Dict
        A dict that can contain either

        - The path within the hdf/nxs file to the angles data
        - Start, stop, and the total number of angles info to generate a list of
          angles

    darks : optional, Dict
        A dict containing filepath and dataset information about the darks if
        they are not in the same dataset as the data.
    flats : optional, Dict
        A dict containing filepath and dataset information about the flats if
        they are not in the same dataset as the data.
    ignore_darks : optional, Union[bool, Dict]
        If bool, specifies ignoring all or none of darks. If dict, specifies
        individual and batch darks to ignore.
    ignore_flats : optional, Union[bool, Dict]
        If bool, specifies ignoring all or none of flats. If dict, specifies
        individual and batch flats to ignore.
    """
    # Note: this function is just here to define the interface for the yaml
    # TODO: remove this completely

    ...  # pragma: nocover<|MERGE_RESOLUTION|>--- conflicted
+++ resolved
@@ -7,20 +7,6 @@
     "standard_tomo",
 ]
 
-<<<<<<< HEAD
-
-@dataclass
-class LoaderData:
-    data: ndarray
-    flats: ndarray
-    darks: ndarray
-    angles: ndarray
-    angles_total: int
-    detector_x: int
-    detector_y: int
-
-=======
->>>>>>> f6a96d0c
 
 def standard_tomo(
     name: str,
