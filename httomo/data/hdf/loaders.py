--- conflicted
+++ resolved
@@ -41,13 +41,9 @@
     pad: int,
     comm: Comm,
     image_key_path: Optional[str] = None,
-<<<<<<< HEAD
-    rotation_angles: Dict[str, Any] = {"data_path": "/entry1/tomo_entry/data/rotation_angle"},
-=======
     rotation_angles: Dict[str, Any] = {
         "data_path": "/entry1/tomo_entry/data/rotation_angle"
     },
->>>>>>> 550f6da5
     darks: Optional[Dict] = None,
     flats: Optional[Dict] = None,
 ) -> LoaderData:
@@ -183,15 +179,6 @@
         comm,
     )
 
-<<<<<<< HEAD
-    return LoaderData(data=data, 
-                      flats=asarray(flats_data), 
-                      darks=asarray(darks_data), 
-                      angles=angles, 
-                      angles_total=angles_total, 
-                      detector_y=detector_y, 
-                      detector_x=detector_x)
-=======
     return LoaderData(
         data=data,
         flats=asarray(flats_data),
@@ -200,5 +187,4 @@
         angles_total=angles_total,
         detector_y=detector_y,
         detector_x=detector_x,
-    )
->>>>>>> 550f6da5
+    )