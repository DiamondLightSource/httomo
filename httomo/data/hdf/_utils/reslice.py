--- conflicted
+++ resolved
@@ -49,18 +49,10 @@
     length = data_shape[next_slice_dim - 1]
     split_indices = [round((length / nprocs) * r) for r in range(1, nprocs)]
     to_scatter = numpy.split(data, split_indices, axis=next_slice_dim - 1)
-<<<<<<< HEAD
-    to_scatter = [numpy.ascontiguousarray(s) for s in to_scatter]
-=======
->>>>>>> 6ed2f94e
 
     # all-to-all MPI call distributes every processes list to every other process,
     # and we concatenate them again across the resliced dimension
-<<<<<<< HEAD
-    new_data = numpy.concatenate(comm.alltoall(to_scatter), axis=current_slice_dim - 1)
-=======
     new_data = numpy.concatenate(mpiutil.alltoall(to_scatter), axis=current_slice_dim - 1)
->>>>>>> 6ed2f94e
 
     return new_data, next_slice_dim
 
