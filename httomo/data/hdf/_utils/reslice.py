--- conflicted
+++ resolved
@@ -59,126 +59,7 @@
 
     # all-to-all MPI call distributes every processes list to every other process,
     # and we concatenate them again across the resliced dimension
-    new_data = numpy.concatenate(
-        alltoall(to_scatter, comm), axis=current_slice_dim - 1
-    )
+    new_data = numpy.concatenate(alltoall(to_scatter, comm), axis=current_slice_dim - 1)
 
     start_idx = 0 if comm.rank == 0 else split_indices[comm.rank - 1]
-    return new_data, next_slice_dim, start_idx
-
-<<<<<<< HEAD
-
-def reslice_filebased(
-    data: numpy.ndarray,
-    current_slice_dim: int,
-    next_slice_dim: int,
-    angles: numpy.ndarray,
-    detector_x: int,
-    detector_y: int,
-    comm: Comm,
-    reslice_dir: PathLike,
-) -> Tuple[numpy.ndarray, int, int]:
-    """Reslice data by writing to hdf5 store with data chunked along a different
-    dimension, and reading back along the new chunking dimension.
-    Parameters
-    ----------
-    data : numpy.ndarray
-        The data to be re-sliced.
-    run_out_dir : Path
-        The output directory to write the hdf5 file to.
-    current_slice_dim : int
-        The dimension along which the data is currently sliced.
-    next_slice_dim : int
-        The dimension along which the data should be sliced after re-chunking
-        and saving.
-    angles : ndarray
-        Angles of the loaded dataset.
-    detector_x : int
-        det_x (horizontal) detector of the loaded dataset.
-    detector_y : int
-        det_y (vertical) detector of the loaded dataset.
-    comm : Comm
-        The MPI communicator to be used.
-    Returns:
-    tuple[numpy.ndarray, int, int]:
-        A tuple containing the resliced data and the dimension along which it is
-        now sliced and the start index in that dimension.
-    """
-    # Get shape of full/unsplit data, in order to set the chunk shape based on
-    # the dims of the full data rather than of the split data
-    data_shape = chunk.get_data_shape(data, current_slice_dim - 1)
-
-    # Calculate the chunk size for the resliced data
-    slices_no_in_chunks = 1
-    chunks_data = list(data_shape)
-    chunks_data[next_slice_dim - 1] = slices_no_in_chunks
-
-    log_once(
-        "<-------Reslicing/rechunking the data-------->",
-        level=logging.DEBUG,
-    )
-    # Pass the current slicing dim so then data can be gathered and assembled
-    # correctly, and the new chunk shape to save the data in an hdf5 file with
-    # the new chunking
-    chunk.save_dataset(
-        reslice_dir,
-        "intermediate.h5",
-        data,
-        slice_dim=current_slice_dim,
-        chunks=tuple(chunks_data),
-        reslice=True,
-        comm=comm,
-    )
-    # Read data back along the new slicing dimension
-    data, start_idx = load.load_data(
-        f"{reslice_dir}/intermediate.h5", next_slice_dim, "/data", comm=comm
-    )
-
-    return data, next_slice_dim, start_idx
-
-
-def single_sino_reslice(
-    data: numpy.ndarray,
-    idx: int,
-) -> Optional[numpy.ndarray]:
-    if mpiutil.size == 1:
-        log_once(
-            "Reslicing for single sinogram not necessary, as there is only one process",
-            level=logging.DEBUG,
-        )
-        return data[:, idx, :]
-
-    NUMPY_DTYPE = numpy.float32
-    MPI_DTYPE = MPI.FLOAT
-
-    # Get shape of full/unsplit data, in order to define the shape of the numpy
-    # array that will hold the gathered data
-    data_shape = chunk.get_data_shape(data, 0)
-
-    if mpiutil.rank == 0:
-        # Define the numpy array that will hold the single sinogram that has
-        # been gathered from data from all MPI processes
-        recvbuf = numpy.empty(data_shape[0] * data_shape[2], dtype=NUMPY_DTYPE)
-    else:
-        recvbuf = None
-    # From the full projections that an MPI process has, send the data that
-    # contributes to the sinogram at height `idx` (ie, send a "partial
-    # sinogram")
-    sendbuf = numpy.ascontiguousarray(
-        data[:, idx, :].reshape(data[:, idx, :].size), dtype=NUMPY_DTYPE
-    )
-    sizes_rec = mpiutil.comm.gather(sendbuf.size)
-    # Gather the data into the rank 0 process
-    mpiutil.comm.Gatherv(
-        (sendbuf, data.shape[0] * data.shape[2], MPI_DTYPE),
-        (recvbuf, sizes_rec, MPI_DTYPE),
-        root=0,
-    )
-
-    if mpiutil.rank == 0:
-        assert recvbuf is not None
-        return recvbuf.reshape((data_shape[0], data_shape[2]))
-    else:
-        return None
-=======
->>>>>>> f6a96d0c
+    return new_data, next_slice_dim, start_idx