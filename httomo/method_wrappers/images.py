import httomo.globals
from httomo.method_wrappers.generic import GenericMethodWrapper
from httomo.runner.dataset import DataSetBlock
from httomo.runner.method_wrapper import GpuTimeInfo
from httomo.runner.methods_repository_interface import MethodRepository
from httomo.utils import _get_slicing_dim, catchtime, xp


from mpi4py.MPI import Comm


import os
from typing import Dict, Optional


class ImagesWrapper(GenericMethodWrapper):
    """Wraps image writer methods, which accept numpy (CPU) arrays as input,
    but don't actually modify the dataset. They write the information to files"""

    @classmethod
    def should_select_this_class(cls, module_path: str, method_name: str) -> bool:
        return module_path.endswith(".images")

    def __init__(
        self,
        method_repository: MethodRepository,
        module_path: str,
        method_name: str,
        comm: Comm,
        save_result: Optional[bool] = None,
        output_mapping: Dict[str, str] = {},
        out_dir: Optional[os.PathLike] = None,
        **kwargs,
    ):
        super().__init__(
            method_repository,
            module_path,
            method_name,
            comm,
            save_result,
            output_mapping,
            **kwargs,
        )
        self["out_dir"] = out_dir if out_dir is not None else httomo.globals.run_out_dir
        if "comm_rank" in self.parameters:
            raise ValueError(
                "save_to_images with the comm_rank parameter is broken. " +
                "Please upgrade to the latest version, taking an offset parameter"
            )

    # Images execute is leaving original data on the device where it is,
    # but gives the method a CPU copy of the data.
    def execute(
        self,
        block: DataSetBlock,
    ) -> DataSetBlock:
        self._gpu_time_info = GpuTimeInfo()
        config_params = self._config_params
        if "offset" in self.parameters:
            config_params = {
                **self._config_params,
                "offset": block.global_index[_get_slicing_dim(self.pattern) - 1],
            }
            
<<<<<<< HEAD
        args = self._build_kwargs(self._transform_params(config_params), dataset)
        if dataset.is_gpu:
            with catchtime() as t:
                # give method a CPU copy of the data
                args[self.parameters[0]] = xp.asnumpy(dataset.data)
            self._gpu_time_info.device2host = t.elapsed
=======
        args = self._build_kwargs(self._transform_params(config_params), block)
        if block.is_gpu:
            # give method a CPU copy of the data
            args[self.parameters[0]] = xp.asnumpy(block.data)
>>>>>>> 9b1aa0a7

        self.method(**args)

        return block<|MERGE_RESOLUTION|>--- conflicted
+++ resolved
@@ -62,19 +62,12 @@
                 "offset": block.global_index[_get_slicing_dim(self.pattern) - 1],
             }
             
-<<<<<<< HEAD
-        args = self._build_kwargs(self._transform_params(config_params), dataset)
-        if dataset.is_gpu:
+        args = self._build_kwargs(self._transform_params(config_params), block)
+        if block.is_gpu:
             with catchtime() as t:
                 # give method a CPU copy of the data
-                args[self.parameters[0]] = xp.asnumpy(dataset.data)
+                args[self.parameters[0]] = xp.asnumpy(block.data)
             self._gpu_time_info.device2host = t.elapsed
-=======
-        args = self._build_kwargs(self._transform_params(config_params), block)
-        if block.is_gpu:
-            # give method a CPU copy of the data
-            args[self.parameters[0]] = xp.asnumpy(block.data)
->>>>>>> 9b1aa0a7
 
         self.method(**args)
 
