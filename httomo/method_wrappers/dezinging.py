--- conflicted
+++ resolved
@@ -37,35 +37,18 @@
         ), "Only remove_outlier3d is supported at the moment"
         self._flats_darks_processed = False
 
-<<<<<<< HEAD
-    def execute(self, dataset: DataSetBlock) -> DataSetBlock:
+    def execute(self, block: DataSetBlock) -> DataSetBlock:
         self._gpu_time_info = GpuTimeInfo()
-=======
-    def execute(self, block: DataSetBlock) -> DataSetBlock:
->>>>>>> 9b1aa0a7
         # check if data needs to be transfered host <-> device
         block = self._transfer_data(block)
 
-<<<<<<< HEAD
         with catch_gputime() as t:
-            dataset.data = self.method(dataset.data, **self._config_params)
+            block.data = self.method(block.data, **self._config_params)
             if not self._flats_darks_processed:
-                darks = self.method(dataset.darks, **self._config_params)
-                flats = self.method(dataset.flats, **self._config_params)
-                ds = dataset.base
-                ds.unlock()
-                ds.darks = darks
-                ds.flats = flats
-                ds.lock()
+                block.darks = self.method(block.darks, **self._config_params)
+                block.flats = self.method(block.flats, **self._config_params)
                 self._flats_darks_processed = True
-                
+
         self._gpu_time_info.kernel = t.elapsed
-=======
-        block.data = self.method(block.data, **self._config_params)
-        if not self._flats_darks_processed:
-            block.darks = self.method(block.darks, **self._config_params)
-            block.flats = self.method(block.flats, **self._config_params)
-            self._flats_darks_processed = True
->>>>>>> 9b1aa0a7
 
         return block