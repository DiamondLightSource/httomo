--- conflicted
+++ resolved
@@ -181,11 +181,7 @@
         if self.comm.size > 1:
             res = self.comm.bcast(res, root=0)
 
-<<<<<<< HEAD
-        cor_str = f"--->The center of rotation is {res}"
-=======
-        cor_str = f"    The center of rotation is {res}"
->>>>>>> 822d7c18
+        cor_str = f"    --->The center of rotation is {res}"
         log_once(cor_str)
         return self._process_return_type(res, block)
 
