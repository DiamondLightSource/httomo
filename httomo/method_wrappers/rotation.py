--- conflicted
+++ resolved
@@ -103,17 +103,11 @@
             self.sino = np.empty(
                 (block.chunk_shape[0], block.chunk_shape[2]), dtype=np.float32
             )
-<<<<<<< HEAD
-        data = dataset.data[:, slice_for_cor, :]
-        if dataset.is_gpu:
+        data = block.data[:, slice_for_cor, :]
+        if block.is_gpu:
             with catchtime() as t:
                 data = xp.asnumpy(data)
             self._gpu_time_info.device2host += t.elapsed
-=======
-        data = block.data[:, slice_for_cor, :]
-        if block.is_gpu:
-            data = xp.asnumpy(data)
->>>>>>> 9b1aa0a7
         self.sino[
             block.chunk_index[0] : block.chunk_index[0] + block.shape[0], :
         ] = data
