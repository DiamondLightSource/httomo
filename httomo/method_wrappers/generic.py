--- conflicted
+++ resolved
@@ -269,23 +269,15 @@
             A CPU or GPU-based dataset object with the output
         """
 
-<<<<<<< HEAD
         self._gpu_time_info = GpuTimeInfo()
-        dataset = self._transfer_data(dataset)
+        block = self._transfer_data(block)
         with catch_gputime() as t:
-            dataset = self._preprocess_data(dataset)
-            args = self._build_kwargs(self._transform_params(self._config_params), dataset)
-            dataset = self._run_method(dataset, args)
-            dataset = self._postprocess_data(dataset)
+            block = self._preprocess_data(block)
+            args = self._build_kwargs(self._transform_params(self._config_params), block)
+            block = self._run_method(block, args)
+            block = self._postprocess_data(block)
 
         self._gpu_time_info.kernel = t.elapsed
-=======
-        block = self._transfer_data(block)
-        block = self._preprocess_data(block)
-        args = self._build_kwargs(self._transform_params(self._config_params), block)
-        block = self._run_method(block, args)
-        block = self._postprocess_data(block)
->>>>>>> 9b1aa0a7
 
         return block
 
@@ -316,17 +308,12 @@
         follow in the pipeline"""
         return {v: self._side_output[k] for k, v in self._output_mapping.items()}
 
-    def _transfer_data(self, block: DataSetBlock):
+    def _transfer_data(self, block: DataSetBlock) -> DataSetBlock:
         if not self.cupyrun:
-<<<<<<< HEAD
             with catchtime() as t:
-                dataset.to_cpu()
+                block.to_cpu()
             self._gpu_time_info.device2host = t.elapsed
-            return dataset
-=======
-            block.to_cpu()
             return block
->>>>>>> 9b1aa0a7
 
         assert gpu_enabled, "GPU method used on a system without GPU support"
 
@@ -334,15 +321,10 @@
         gpulog_str = f"Using GPU {self._gpu_id} to transfer data of shape {xp.shape(block.data[0])}"
         log_rank(gpulog_str, comm=self.comm)
         gpumem_cleanup()
-<<<<<<< HEAD
         with catchtime() as t:
-            dataset.to_gpu()
+            block.to_gpu()
         self._gpu_time_info.host2device = t.elapsed
-        return dataset
-=======
-        block.to_gpu()
         return block
->>>>>>> 9b1aa0a7
 
     def _transform_params(self, dict_params: MethodParameterDictType) -> MethodParameterDictType:
         """Hook for derived classes, for transforming the names of the possible method parameters
