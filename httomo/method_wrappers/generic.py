--- conflicted
+++ resolved
@@ -289,13 +289,7 @@
         block = self._process_return_type(ret, block)
         return block
 
-<<<<<<< HEAD
-    def _process_return_type(
-        self, ret: Any, input_dataset: DataSetBlock
-    ) -> DataSetBlock:
-=======
     def _process_return_type(self, ret: Any, input_block: DataSetBlock) -> DataSetBlock:
->>>>>>> 9b1aa0a7
         """Checks return type of method call and assigns/creates return DataSetBlock object.
         Override this method if a return type different from ndarray is produced and
         needs to be processed in some way.
@@ -400,38 +394,12 @@
                     * data_dtype.itemsize
                 )
             else:
-<<<<<<< HEAD
-                # deal with the rest of the data
-                if field.method == "direct":
-                    assert field.multiplier is not None
-                    # this calculation assumes a direct (simple) correspondence through multiplier
-                    memory_bytes_method += int(
-                        field.multiplier
-                        * np.prod(non_slice_dims_shape)
-                        * data_dtype.itemsize
-                    )
-                else:
-                    (
-                        memory_bytes_method,
-                        subtract_bytes,
-                    ) = self._query.calculate_memory_bytes(
-                        non_slice_dims_shape,
-                        data_dtype,
-                        # we add these here, so memory hooks can take this into account if needed
-                        darks_shape=darks.shape,
-                        flats_shape=flats.shape,
-                        darks_dtype=darks.dtype,
-                        flats_dtype=flats.dtype,
-                        **self.config_params,
-                    )
-=======
                 (
                     memory_bytes_method,
                     subtract_bytes,
                 ) = self._query.calculate_memory_bytes(
                     non_slice_dims_shape, data_dtype, **self.config_params
                 )
->>>>>>> 9b1aa0a7
 
         if memory_bytes_method == 0:
             return available_memory - subtract_bytes, available_memory
