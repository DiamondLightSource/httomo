from typing import Dict, List, Optional

from mpi4py import MPI

from httomo.monitors.aggregate import AggregateMonitoring
from httomo.monitors.benchmark import BenchmarkMonitoring
from httomo.monitors.summary import SummaryMonitor
from httomo.runner.monitoring_interface import MonitoringInterface


MONITORS_MAP = {"bench": BenchmarkMonitoring, "summary": SummaryMonitor}


def make_monitors(
    monitor_descriptors: List[str],
    comm: MPI.Comm,
) -> Optional[MonitoringInterface]:
    if len(monitor_descriptors) == 0:
        return None

    monitors: List[MonitoringInterface] = []
    for descriptor in monitor_descriptors:
        if descriptor not in MONITORS_MAP:
<<<<<<< HEAD
            raise ValueError(
                f"Unknown monitor '{descriptor}'. Please choose one of {MONITORS_MAP.keys()}"
            )
        monitors.append(MONITORS_MAP[descriptor]())

=======
            raise ValueError(f"Unknown monitor '{descriptor}'. Please choose one of {MONITORS_MAP.keys()}")
        monitors.append(MONITORS_MAP[descriptor](comm))
        
>>>>>>> f6a96d0c
    return AggregateMonitoring(monitors)<|MERGE_RESOLUTION|>--- conflicted
+++ resolved
@@ -21,15 +21,9 @@
     monitors: List[MonitoringInterface] = []
     for descriptor in monitor_descriptors:
         if descriptor not in MONITORS_MAP:
-<<<<<<< HEAD
             raise ValueError(
                 f"Unknown monitor '{descriptor}'. Please choose one of {MONITORS_MAP.keys()}"
             )
-        monitors.append(MONITORS_MAP[descriptor]())
+        monitors.append(MONITORS_MAP[descriptor](comm))
 
-=======
-            raise ValueError(f"Unknown monitor '{descriptor}'. Please choose one of {MONITORS_MAP.keys()}")
-        monitors.append(MONITORS_MAP[descriptor](comm))
-        
->>>>>>> f6a96d0c
     return AggregateMonitoring(monitors)