--- conflicted
+++ resolved
@@ -1,17 +1,11 @@
-from itertools import islice
 import yaml
-<<<<<<< HEAD
-from typing import Any, Dict, List, Protocol, TypeAlias
-=======
-from typing import Any, Dict, List, Optional, Protocol, Tuple
->>>>>>> 25ef9aa6
+from typing import Any, Dict, List, TypeAlias
 from importlib import import_module, util
 from pathlib import Path
 import os
 import re
 
 import h5py
-from mpi4py import MPI
 from mpi4py.MPI import Comm
 from httomo.darks_flats import DarksFlatsFileConfig
 
@@ -19,14 +13,9 @@
 from httomo.runner.method_wrapper import MethodWrapper
 from httomo.runner.pipeline import Pipeline
 
-<<<<<<< HEAD
-from httomo.runner.backend_wrapper import make_backend_wrapper
-from httomo.runner.loader import Loader, make_loader
-=======
 from httomo.method_wrappers import make_method_wrapper
 from httomo.loaders import make_loader
 from httomo.runner.loader import LoaderInterface
->>>>>>> 25ef9aa6
 from httomo.runner.output_ref import OutputRef
 from httomo.transform_loader_params import parse_angles, parse_preview
 
@@ -46,30 +35,18 @@
         tasks_file_path: Path,
         in_data_file_path: Path,
         comm: Comm,
-<<<<<<< HEAD
-    ):
-        self.repo = MethodDatabaseRepository()
-=======
         repo=MethodDatabaseRepository(),
     ):
         self.repo = repo
->>>>>>> 25ef9aa6
         self.tasks_file_path = tasks_file_path
         self.in_data_file = in_data_file_path
         self.comm = comm
 
         root, ext = os.path.splitext(self.tasks_file_path)
-<<<<<<< HEAD
-        if ext in [".yaml", ".yaml".upper()]:
+        if ext.upper() in [".YAML", ".YML"]:
             # loading yaml file with tasks provided
             self.PipelineStageConfig = yaml_loader(self.tasks_file_path)
-        elif ext in [".py", ".py".upper()]:
-=======
-        if ext.upper() in [".YAML", ".YML"]:
-            # loading yaml file with tasks provided
-            self.PipelineStageConfig = _yaml_loader(self.tasks_file_path)
         elif ext.upper() == ".PY":
->>>>>>> 25ef9aa6
             # loading python file with tasks provided
             self.PipelineStageConfig = _python_tasks_loader(self.tasks_file_path)
         else:
@@ -78,223 +55,57 @@
             )
 
     def build_pipeline(self) -> Pipeline:
-<<<<<<< HEAD
-        side_outputs_collect: list = []
-        save_result_collect: list = []
-        methods_list: list = []
-        for task_no, task_conf in enumerate(self.PipelineStageConfig):
-            if "loaders" in task_conf["module_path"]:
-                loader = self._initiate_loader(task_conf)
-            else:
-                if "parameters" not in task_conf:
-                    task_conf["parameters"] = {}
-                _append_save_res(task_conf, save_result_collect)
-                _append_side_outputs(task_no, task_conf, side_outputs_collect)
-                valid_refs = get_valid_ref_ids(task_conf)
-                for k, v in valid_refs.items():
-                    (ref_id, side_str, ref_arg) = get_ref_split(v)
-                    _save_side_reference(
-                        task_conf, side_outputs_collect, methods_list, k, ref_id, ref_arg
-                    )
-                self._append_methods_list(task_conf, methods_list)
-        return Pipeline(
-            loader=loader,
-            methods=methods_list,
-            save_results_set=save_result_collect,
-        )
-
-    def _initiate_loader(self, task_conf: MethodConfig) -> Loader:
-        """Unpack params and initiate a loader
-
-        Parameters
-        ----------
-        task_conf
-            Dictionary containing method information
-
-        Returns
-        -------
-        Instance of loader class with method details
-        """
-        task_conf["parameters"]["in_file"] = self.in_data_file
-        loader = make_loader(
-            self.repo,
-            task_conf["module_path"],
-            task_conf["method"],
-            self.comm,
-            **task_conf["parameters"],
-        )
-        return loader
-
-    def _append_methods_list(self, task_conf: MethodConfig, methods_list: List) -> None:
-        """Unpack params of a method and append to a list of methods
-
-        Parameters
-        ----------
-        task_conf
-            Dictionary containing method parameters
-        methods_list
-        """
-        method = make_backend_wrapper(
-            self.repo,
-            task_conf["module_path"],
-            task_conf["method"],
-            self.comm,
-            task_conf["side_outputs"],
-            **task_conf["parameters"],
-        )
-        methods_list.append(method)
-
-
-def _append_save_res(task_conf: MethodConfig, save_result_collect: List) -> None:
-    """Appends the save result value inside method dictionary to a list
-
-    Parameters
-    ----------
-    task_conf
-        Dictionary containing method information
-    save_result_collect
-        List to collect method save result values
-    """
-    if "save_result" not in task_conf:
-        save_result_collect.append(False)
-    else:
-        save_result_collect.append(task_conf["save_result"])
-
-
-def _append_side_outputs(
-    task_no: int, task_conf: MethodConfig, side_outputs_collect: List
-) -> None:
-    """Saves [task_no, id, side_outputs] for tasks with side_outputs
-
-    Parameters
-    ----------
-    task_no
-        number of task in pipeline
-    task_conf
-        Dictionary containing method information
-    side_outputs_collect
-        side output list
-    """
-    if "side_outputs" not in task_conf:
-        task_conf["side_outputs"] = {}
-    else:
-        side_outputs_collect.append(
-            [task_no, task_conf["id"], task_conf["side_outputs"]]
-        )
-
-
-def get_valid_ref_ids(task_conf: MethodConfig) -> Dict[str, str]:
-    """
-    Parameters
-    ----------
-    task_conf
-        Dictionary containing method information
-    Returns
-    -------
-    Dictionary of {parameter names: valid reference strings}
-    """
-    valid_refs = {
-        param_name: param_val
-        for param_name, param_val in task_conf["parameters"].items()
-        if (isinstance(param_val, str)) and (param_val is not None)
-        if param_val.find("${{") != -1
-    }
-    return valid_refs
-
-
-def get_ref_split(ref_str) -> List:
-    """Split the given reference string
-
-    Parameters
-    ----------
-    ref_str
-        reference string
-
-    Returns
-    -------
-    The internal reference expression split by '.'
-    """
-    result_extr = re.search(r"\{([A-Za-z0-9_.]+)\}", ref_str)
-    internal_expression = result_extr.group(1)
-    return internal_expression.split(".")
-
-
-def _save_side_reference(
-    task_conf: MethodConfig,
-    side_outputs_collect: List,
-    methods_list: List,
-    key: str,
-    ref_id: str,
-    ref_arg: str,
-) -> None:
-    """Find the reference id in "side_outputs_collect", if it matches, then save
-
-    Parameters
-    ----------
-    task_conf
-        Dictionary containing method parameters
-    side_outputs_collect
-        List of side (additional) outputs
-    methods_list
-    key:
-        Parameter name
-    ref_id:
-        Side output reference id
-    ref_arg:
-        Side output reference str
-    """
-    for items in side_outputs_collect:
-        if items[1] == ref_id:
-            # If the side output reference is a match
-            task_conf["parameters"][key] = OutputRef(
-                methods_list[items[0] - 1], ref_arg
-            )
-
-
-def yaml_loader(
-    file_path: Path, loader: yaml.Loader = yaml.FullLoader
-) -> PipelineConfig:
-    """Loads provided yaml file and returns dict
-
-    Parameters
-    ----------
-    file_path
-        yaml file to load
-    loader
-        yaml loader to use
-
-    Returns
-    -------
-    PipelineConfig
-    """
-    with open(file_path, "r") as f:
-        tasks_list = list(yaml.load_all(f, Loader=loader))
-=======
         loader = self._setup_loader()
 
         # saves map {task_id -> method} map
         methods_list: List[MethodWrapper] = []
         method_id_map: Dict[str, MethodWrapper] = dict()
+
         for i, task_conf in enumerate(self.PipelineStageConfig[1:]):
             parameters = task_conf.get("parameters", dict())
-            _update_side_output_references(parameters, method_id_map)
-            # unpack params of a method and append to a list of methods
-            method = make_method_wrapper(
-                method_repository=self.repo,
-                module_path=task_conf["module_path"],
-                method_name=task_conf["method"],
-                comm=self.comm,
-                save_result=task_conf.get("save_result", None),
-                output_mapping=task_conf.get("side_outputs", dict()),
-                task_id=task_conf.get("id", f"task_{i+1}"),
-                **parameters,
+            valid_refs = get_valid_ref_str(parameters)
+            update_side_output_references(valid_refs, parameters, method_id_map)
+            self._append_methods_list(
+                i, task_conf, methods_list, parameters, method_id_map
             )
-            if method.task_id in method_id_map:
-                raise ValueError(f"duplicate id {method.task_id} in pipeline")
-            method_id_map[method.task_id] = method
-            methods_list.append(method)
-
         return Pipeline(loader=loader, methods=methods_list)
+
+    def _append_methods_list(
+        self,
+        i: int,
+        task_conf: MethodConfig,
+        methods_list: List,
+        parameters: dict,
+        method_id_map: Dict[str, MethodWrapper],
+    ) -> None:
+        """Unpack params of a method and append to a list of methods
+
+        Parameters
+        ----------
+        i
+            item in pipeline config
+        task_conf
+            dictionary containing method parameters
+        methods_list
+        parameters
+            dictionary of parameters
+        method_id_map
+            map of methods and ids
+        """
+        method = make_method_wrapper(
+            method_repository=self.repo,
+            module_path=task_conf["module_path"],
+            method_name=task_conf["method"],
+            comm=self.comm,
+            save_result=task_conf.get("save_result", None),
+            output_mapping=task_conf.get("side_outputs", dict()),
+            task_id=task_conf.get("id", f"task_{i + 1}"),
+            **parameters,
+        )
+        if method.task_id in method_id_map:
+            raise ValueError(f"duplicate id {method.task_id} in pipeline")
+        method_id_map[method.task_id] = method
+        methods_list.append(method)
 
     def _setup_loader(self) -> LoaderInterface:
         task_conf = self.PipelineStageConfig[0]
@@ -302,19 +113,23 @@
             raise ValueError("Got pipeline with no loader (must be first method)")
         parameters = task_conf.get("parameters", dict())
         parameters["in_file"] = self.in_data_file
+
         # the following will raise KeyError if not present
         in_file = parameters["in_file"]
         data_path = parameters["data_path"]
         # these will have defaults if not given
         image_key_path = parameters.get("image_key_path", None)
+
         darks: dict = parameters.get("darks", dict())
         darks_file = darks.get("file", in_file)
         darks_path = darks.get("data_path", data_path)
         darks_image_key = darks.get("image_key_path", image_key_path)
+
         flats: dict = parameters.get("flats", dict())
         flats_file = flats.get("file", in_file)
         flats_path = flats.get("data_path", data_path)
         flats_image_key = flats.get("image_key_path", image_key_path)
+
         angles = parse_angles(parameters["rotation_angles"])
 
         with h5py.File(in_file, "r") as f:
@@ -342,37 +157,124 @@
         return loader
 
 
-def _update_side_output_references(
-    parameters: dict, method_id_map: Dict[str, MethodWrapper]
-):
-    pattern = re.compile(r"^\$\{\{([A-Za-z0-9_.]+)\}\}$")
+def get_valid_ref_str(parameters: Dict[str, Any]) -> Dict[str, str]:
+    """Find valid reference strings inside dictionary
+
+    Parameters
+    ----------
+    parameters
+        Dictionary containing parameter information
+    Returns
+    -------
+    Dictionary of {parameter names: valid reference strings}
+    """
+    valid_refs = {
+        param_name: param_val
+        for param_name, param_val in parameters.items()
+        if (isinstance(param_val, str)) and (param_val is not None)
+        if param_val.find("${{") != -1
+    }
+    return valid_refs
+
+
+def update_side_output_references(
+    valid_refs: Dict[str, Any],
+    parameters: Dict[str, Any],
+    method_id_map: Dict[str, MethodWrapper],
+) -> None:
+    """Iterate over valid reference strings, split, check, set
+
+    Parameters
+    ----------
+    valid_refs
+        dict of valid reference id strings {param_name: ref id str}
+    parameters
+        dict of all parameters
+    method_id_map
+        map of methods and ids
+    """
+    pattern = get_regex_pattern()
     # check if there is a reference to side_outputs to cross-link
-    for key, value in parameters.items():
-        if not isinstance(value, str) or value is None:
+    for param_name, param_value in valid_refs.items():
+        (ref_id, side_str, ref_arg) = get_ref_split(param_value, pattern)
+        if ref_id is None:
             continue
-        result_extr = pattern.search(value)
-        if result_extr is None:
-            continue
-        internal_expression = result_extr.group(1)
-        (ref_id, side_str, ref_arg) = internal_expression.split(".")
-        if side_str != "side_outputs":
-            raise ValueError(
-                "Config error: output references must be of the form <id>.side_outputs.<name>"
-            )
-
         method = method_id_map.get(ref_id, None)
-        if method is None:
-            raise ValueError(
-                f"could not find method referenced by {internal_expression}"
-            )
-
-        parameters[key] = OutputRef(method, ref_arg)
-
-
-def _yaml_loader(file_path: Path) -> list:
+        check_valid_ref_id(side_str, ref_id, param_value, method)
+        parameters[param_name] = OutputRef(method, ref_arg)
+
+def get_regex_pattern() -> re.Pattern:
+    """Return the reference string regex pattern to search for
+    Returns
+    -------
+    Regex pattern specification
+    """
+    return re.compile(r"^\$\{\{([A-Za-z0-9_.]+)\}\}$")
+
+
+def get_ref_split(ref_str: str, pattern: re.Pattern) -> List:
+    """Split the given reference string
+
+    Parameters
+    ----------
+    ref_str
+        reference string
+    pattern
+        regex pattern specification
+
+    Returns
+    -------
+    The internal reference expression split by '.'
+    """
+    result_extr = pattern.search(ref_str)
+    if result_extr is None:
+        return [None] * 3
+    internal_expression = result_extr.group(1)
+    return internal_expression.split(".", 3)
+
+
+def check_valid_ref_id(
+    side_str: str, ref_id: str, v: str, method: MethodWrapper
+) -> None:
+    """Check the reference values are valid
+
+    Parameters
+    ----------
+    side_str
+        side output string
+    ref_id
+        reference id
+    v
+        ref value
+    method
+        method found from ref
+    """
+    if side_str != "side_outputs":
+        raise ValueError(
+            "Config error: output references must be of the form <id>.side_outputs.<name>"
+        )
+    if method is None:
+        raise ValueError(f"could not find method referenced by {ref_id} in {v}")
+
+
+def yaml_loader(
+    file_path: Path, loader: yaml.Loader = yaml.FullLoader
+) -> PipelineConfig:
+    """Loads provided yaml file and returns dict
+
+    Parameters
+    ----------
+    file_path
+        yaml file to load
+    loader
+        yaml loader to use
+
+    Returns
+    -------
+    PipelineConfig
+    """
     with open(file_path, "r") as f:
-        tasks_list = list(yaml.load_all(f, Loader=yaml.FullLoader))
->>>>>>> 25ef9aa6
+        tasks_list = list(yaml.load_all(f, Loader=loader))
     return tasks_list[0]
 
 
