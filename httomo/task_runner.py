--- conflicted
+++ resolved
@@ -126,15 +126,11 @@
         task_no_str = f"Running task {idx+1}"
         task_end_str = task_no_str.replace("Running", "Finished")
         pattern_str = f"(pattern={func.pattern.name})"
-<<<<<<< HEAD
-        print_once(f"{task_no_str} {pattern_str}: {method_name} ({package})...", comm)
-=======
         print_once(
             f"{task_no_str} {pattern_str}: {method_name}...",
             comm,
             colour=Colour.LIGHT_BLUE
         )
->>>>>>> 53e2dfe1
         start = time.perf_counter_ns()
         if is_loader:
             params.update(loader_extra_params)
@@ -610,10 +606,6 @@
     if not isinstance(out_dataset, list):
         is_3d = len(datasets[out_dataset].shape) == 3
     # Save the result if necessary
-<<<<<<< HEAD
-    # print_once(method_name, comm)
-=======
->>>>>>> 53e2dfe1
     if out_dir is not None and is_3d:
         intermediate_dataset(
             datasets[out_dataset],
