--- conflicted
+++ resolved
@@ -619,12 +619,8 @@
             package_name,
             method_name,
             out_dataset,
-<<<<<<< HEAD
-            recon_algorithm=dict_params_method.pop("algorithm", None),
-=======
             slice_dim,
             recon_algorithm=recon_algorithm,
->>>>>>> 22256223
         )
 
 
