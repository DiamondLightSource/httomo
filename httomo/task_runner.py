import dataclasses
import multiprocessing
import time
import math
import copy
from collections.abc import Callable
from dataclasses import dataclass, field
from importlib import import_module
from inspect import signature
from pathlib import Path
from typing import Any, Dict, List, Optional, Tuple, Union

import numpy as np
from httomolib.misc.images import save_to_images
from mpi4py import MPI
from numpy import ndarray

import httomo.globals
from httomo._stats.globals import min_max_mean_std
from httomo.common import remove_ansi_escape_sequences
from httomo.data.hdf._utils.chunk import get_data_shape, save_dataset
from httomo.data.hdf._utils.reslice import reslice, reslice_filebased
from httomo.data.hdf._utils.save import intermediate_dataset
from httomo.data.hdf.loaders import LoaderData
from httomo.methods_database.query import get_method_info
from httomo.utils import (
    Colour,
    Pattern,
    _get_slicing_dim,
    get_data_in_data_out,
    log_exception,
    log_once,
)
from httomo.wrappers_class import HttomolibWrapper, HttomolibgpuWrapper, TomoPyWrapper
from httomo.yaml_utils import open_yaml_config

# TODO: Define a list of savers which have no output dataset and so need to
# be treated differently to other methods. Probably should be handled in a
# more robust way than this workaround.
SAVERS_NO_DATA_OUT_PARAM = ["save_to_images"]

# Hardcoded string that is used to check if a method is in a reconstruction
# module or not
RECON_MODULE_MATCH = "recon.algorithm"
MAX_SWEEPS = 1


@dataclass
class MethodFunc:
    """
    Class holding information about each tomography pipeline method

    Parameters
    ==========

    module_name : str
        Fully qualified name of the module where the method is. E.g. httomolib.prep.normalize
    method_func : Callable
        The actual method callable
    wrapper_func: Optional[Callable]
        The wrapper function to handle the execution. It may be None,
        for example for loaders.
    calc_max_slices: Optional[Callable]
        A callable with the signature
        (slice_dim: int, other_dims: int, dtype: np.dtype, available_memory: int) -> int
        which determines the maximum number of slices it can fit in the given memory.
        If it is not present (None), the method is assumed to fit any amount of slices.
    parameters : Dict[str, Any]
        The method parameters that are specified in the pipeline yaml file.
        They are used as kwargs when the method is called.
    cpu : bool
        Whether CPU execution is supported.
    gpu : bool
        Whether GPU execution is supported.
    reslice_ahead : bool
        Whether a reslice needs to be done due to a pattern change in the pipeline
    is_last_method : bool
        True if it is the last method in the pipeline
    """

    module_name: str
    method_func: Callable
    wrapper_func: Optional[Callable] = None
    calc_max_slices: Optional[Callable] = None
    parameters: Dict[str, Any] = field(default_factory=dict)
    pattern: Pattern = Pattern.projection
    cpu: bool = True
    gpu: bool = False
    reslice_ahead: bool = False
    is_loader: bool = False
    is_last_method: bool = False


@dataclass
class ResliceInfo:
    """
    Class holding information regarding reslicing

    Parameters
    ==========

    count: int
        Counter for how many reslices were done so far
    has_warn_printed : bool
        Whether the reslicing warning has been printed
    reslice_bool_list : List[bool]
        List of booleans to identify when reslicing is needed
    reslice_dir : Optional[Path]
        The directory to use with file-based reslicing. If None,
        reslicing will be done in-memory.
    """

    count: int
    has_warn_printed: bool
    reslice_bool_list: List[bool]
    reslice_dir: Optional[Path] = None


@dataclass
class PlatformSection:
    """
    Data class to represent a section of the pipeline that runs on the same platform.
    That is, all methods contained in this section of the pipeline run either all on CPU
    or all on GPU.

    This is used to iterate through GPU memory in chunks.

    Attributes
    ----------
    gpu : bool
        Whether this section is a GPU section (True) or CPU section (False)
    pattern : Pattern
        To denote the slicing pattern - sinogram, projection
    max_slices : int
        Holds information about how many slices can be fit in one chunk without
        exhausting memory (relevant on GPU only)
    methods : List[MethodFunc]
        List of methods in this section
    """

    gpu: bool
    pattern: Pattern
    max_slices: int
    methods: List[MethodFunc]


def run_tasks(
    in_file: Path,
    yaml_config: Path,
    dimension: int,
    pad: int = 0,
    ncore: int = 1,
    save_all: bool = False,
    reslice_dir: Optional[Path] = None,
) -> None:
    """Run the pipeline defined in the YAML config file

    Parameters
    ----------
    in_file : Path
        The file to read data from.
    yaml_config : Path
        The file containing the processing pipeline info as YAML.
    dimension : int
        The dimension to slice in.
    pad : int
        The padding size to use. Defaults to 0.
    ncore : int
        The number of the CPU cores per process.
    save_all : bool
        Specifies if intermediate datasets should be saved for all tasks in the
        pipeline.
    reslice_dir : Optional[Path]
        Path where to store the reslice intermediate files, or None if reslicing
        should be done in-memory.
    """
    comm = MPI.COMM_WORLD
    if comm.size == 1:
        # use all available CPU cores if not an MPI run
        ncore = multiprocessing.cpu_count()

    # Define dict to store arrays of the whole pipeline using provided YAML
    # Define list to store dataset stats for each task in the user config YAML
    dict_datasets_pipeline, glob_stats = _initialise_datasets_and_stats(
        yaml_config, SAVERS_NO_DATA_OUT_PARAM
    )

    # Get a list of the python functions associated to the methods defined in
    # user config YAML
    method_funcs = _get_method_funcs(yaml_config, comm)

    # Define dict of params that are needed by loader functions
    dict_loader_extra_params = {
        "in_file": in_file,
        "dimension": dimension,
        "pad": pad,
        "comm": comm,
    }

    # store info about reslicing with ResliceInfo
    reslice_info = ResliceInfo(
        count=0, has_warn_printed=False, reslice_bool_list=None, reslice_dir=reslice_dir
    )

    # Associate patterns to method function objects
    for i, method_func in enumerate(method_funcs):
        method_funcs[i] = _assign_pattern_to_method(method_func)

    method_funcs = _check_if_should_reslice(method_funcs)
    reslice_info.reslice_bool_list = [m.reslice_ahead for m in method_funcs]
    #: no need to add loader into a platform section
    platform_sections = _determine_platform_sections(method_funcs[1:])

    # Check pipeline for the number of parameter sweeps present. If more than
    # one is defined, raise an error, due to not supporting multiple parameter
    # sweeps
    params = [m.parameters for m in method_funcs]
    no_of_sweeps = sum(map(_check_params_for_sweep, params))

    if no_of_sweeps > MAX_SWEEPS:
        err_str = (
            f"There are {no_of_sweeps} parameter sweeps in the "
            f"pipeline, but a maximum of {MAX_SWEEPS} is supported."
        )
        log_exception(err_str)
        raise ValueError(err_str)

    # start MPI timer for rank 0
    if comm.rank == 0:
        start_time = MPI.Wtime()

    #: add to the console and log file, the full path to the user.log file
    log_once(
        f"See the full log file at: {httomo.globals.run_out_dir}/user.log",
        comm,
        colour=Colour.CYAN,
        level=0,
    )
    method_funcs[0].parameters.update(dict_loader_extra_params)

    # Check if a value for the `preview` parameter of the loader has
    # been provided
    if "preview" not in method_funcs[0].parameters.keys():
        method_funcs[0].parameters["preview"] = [None]

    loader_method_name = method_funcs[0].parameters.pop("method_name")
    log_once(
        f"Running task 1 (pattern={method_funcs[0].pattern.name}): {loader_method_name}...",
        comm,
        colour=Colour.LIGHT_BLUE,
        level=0,
    )

    loader_start_time = time.perf_counter_ns()

    # function to be called from httomo.data.hdf.loaders
    loader_func = method_funcs[0].method_func
    # collect meta data from LoaderData.
    loader_info = loader_func(**method_funcs[0].parameters)

    output_str_list = [
        f"    Finished task 1 (pattern={method_funcs[0].pattern.name}): {loader_method_name} (",
        "httomo",
        f") Took {float(time.perf_counter_ns() - loader_start_time)*1e-6:.2f}ms",
    ]
    output_colour_list = [Colour.GREEN, Colour.CYAN, Colour.GREEN]
    log_once(output_str_list, comm=comm, colour=output_colour_list)

    # Update `dict_datasets_pipeline` dict with the data that has been
    # loaded by the loader
    dict_datasets_pipeline[method_funcs[0].parameters["name"]] = loader_info.data
    dict_datasets_pipeline["flats"] = loader_info.flats
    dict_datasets_pipeline["darks"] = loader_info.darks

    # Extra params relevant to httomo that a wrapper function might need
    possible_extra_params = [
        (["darks"], loader_info.darks),
        (["flats"], loader_info.flats),
        (["angles", "angles_radians"], loader_info.angles),
        (["comm"], comm),
        (["out_dir"], httomo.globals.run_out_dir),
        (["save_result"], False),
        (["reslice_ahead"], False),
    ]

    # data shape and dtype are useful when calculating max slices
    data_shape = loader_info.data.shape
    data_dtype = loader_info.data.dtype

    # Run the methods
    for idx, method_func in enumerate(method_funcs[1:]):
        package = method_func.module_name.split(".")[0]
        method_name = method_func.parameters.pop("method_name")
        task_no_str = f"Running task {idx+2}"
        task_end_str = task_no_str.replace("Running", "Finished")
        pattern_str = f"(pattern={method_func.pattern.name})"
        log_once(
            f"{task_no_str} {pattern_str}: {method_name}...",
            comm,
            colour=Colour.LIGHT_BLUE,
            level=0,
        )
        start = time.perf_counter_ns()

        # check if the module needs the ncore parameter and add it
        if "ncore" in signature(method_func.method_func).parameters:
            method_func.parameters.update({"ncore": ncore})

        idx += 1
        reslice_info, glob_stats[idx] = run_method(
            idx,
            save_all,
            possible_extra_params,
            method_func,
            method_funcs[idx - 1],
            method_funcs[idx + 1] if idx < len(method_funcs) - 1 else None,
            dict_datasets_pipeline,
            glob_stats[idx],
            comm,
            reslice_info,
        )

        stop = time.perf_counter_ns()
        output_str_list = [
            f"    {task_end_str} {pattern_str}: {method_name} (",
            package,
            f") Took {float(stop-start)*1e-6:.2f}ms",
        ]
        output_colour_list = [Colour.GREEN, Colour.CYAN, Colour.GREEN]
        log_once(output_str_list, comm=comm, colour=output_colour_list)

    reslice_summary_str = f"Total number of reslices: {reslice_info.count}"
    reslice_summary_colour = Colour.BLUE if reslice_info.count <= 1 else Colour.RED
    log_once(reslice_summary_str, comm=comm, colour=reslice_summary_colour, level=1)

    elapsed_time = 0.0
    if comm.rank == 0:
        elapsed_time = MPI.Wtime() - start_time
        end_str = f"~~~ Pipeline finished ~~~ took {elapsed_time} sec to run!"
        log_once(end_str, comm=comm, colour=Colour.BVIOLET)
        #: remove ansi escape sequences from the log file
        remove_ansi_escape_sequences(f"{httomo.globals.run_out_dir}/user.log")


def _initialise_datasets_and_stats(
    yaml_config: Path, savers_no_data_out_param: List[str]
) -> tuple[Dict[str, None], List[Dict]]:
    """Add keys to dict that will contain all datasets defined in the YAML
    config.

    Parameters
    ----------
    yaml_config : Path
        The file containing the processing pipeline info as YAML
    savers_no_data_out_param : List[str]
        A list of savers which have neither `data_out` nor `data_out_multi` as
        their output.

    Returns
    -------
    tuple
        Returns a tuple containing a dict of datasets and a
        list containing the stats of all datasets of all methods in the pipeline.
        The fist element is the dict of datasets, whose keys are the names of the datasets, and
        values will eventually be arrays (but initialised to None in this
        function)
    """
    datasets, stats = {}, []
    # Define a list of parameter names that refer to a "dataset" that would need
    # to exist in the `datasets` dict
    loader_dataset_param = "name"
    loader_dataset_params = [loader_dataset_param]
    method_dataset_params = ["data_in", "data_out", "data_in_multi", "data_out_multi"]

    dataset_params = method_dataset_params + loader_dataset_params

    yaml_conf = open_yaml_config(yaml_config)
    for task_conf in yaml_conf:
        module_name, module_conf = task_conf.popitem()
        method_name, method_conf = module_conf.popitem()
        # Check parameters of method if it contains any of the parameters which
        # require a dataset to be defined

        if "loaders" in module_name:
            dataset_param = loader_dataset_param
        else:
            dataset_param = (
                "data_in_multi" if "data_in_multi" in method_conf.keys() else "data_in"
            )

        # Dict to hold the stats for each dataset associated with the method
        method_stats: Dict[str, List] = {}

        # Check if there are multiple input datasets to account for
        if type(method_conf[dataset_param]) is list:
            for dataset_name in method_conf[dataset_param]:
                method_stats[dataset_name] = []
        else:
            method_stats[method_conf[dataset_param]] = []

        stats.append(method_stats)

        for param in method_conf.keys():
            if param in dataset_params:
                if type(method_conf[param]) is list:
                    for dataset_name in method_conf[param]:
                        if dataset_name not in datasets:
                            datasets[dataset_name] = None
                else:
                    if method_conf[param] not in datasets:
                        datasets[method_conf[param]] = None

    return datasets, stats


def _get_method_funcs(yaml_config: Path, comm: MPI.Comm) -> List[MethodFunc]:
    """Gather all the python functions needed to run the defined processing
    pipeline.

    Parameters
    ==========

    yaml_config : Path
        The file containing the processing pipeline info as YAML

    Returns
    =======

    List[MethodFunc]
        A list describing each method function with its properties
    """
    method_funcs: List[MethodFunc] = []
    yaml_conf = open_yaml_config(yaml_config)
    methods_count = len(yaml_conf)

    # the first task is always the loader
    # so consider it separately
    assert next(iter(yaml_conf[0].keys())) == "httomo.data.hdf.loaders"
    module_name, module_conf = yaml_conf[0].popitem()
    method_name, method_conf = module_conf.popitem()
    method_conf["method_name"] = method_name
    module = import_module(module_name)
    method_func = getattr(module, method_name)
    method_funcs.append(
        MethodFunc(
            module_name=module_name,
            method_func=method_func,
            wrapper_func=None,
            parameters=method_conf,
            is_loader=True,
            cpu=True,
            gpu=False,
            reslice_ahead=False,
            pattern=Pattern.all,
        )
    )

    for i, task_conf in enumerate(yaml_conf[1:]):
        module_name, module_conf = task_conf.popitem()
        split_module_name = module_name.split(".")
        method_name, method_conf = module_conf.popitem()
        method_conf["method_name"] = method_name

        if split_module_name[0] not in ["tomopy", "httomolib", "httomolibgpu"]:
            err_str = (
                f"An unknown module name was encountered: " f"{split_module_name[0]}"
            )
            log_exception(err_str)
            raise ValueError(err_str)

        module_to_wrapper = {
            "tomopy": TomoPyWrapper,
            "httomolib": HttomolibWrapper,
            "httomolibgpu": HttomolibgpuWrapper,
        }
        wrapper_init_module = module_to_wrapper[split_module_name[0]](
            split_module_name[1], split_module_name[2], method_name, comm
        )
        wrapper_func = getattr(wrapper_init_module.module, method_name)
        wrapper_method = wrapper_init_module.wrapper_method
        is_tomopy = split_module_name[0] == "tomopy"
        is_httomolib = split_module_name[0] == "httomolib"
        is_httomolibgpu = split_module_name[0] == "httomolibgpu"

        method_funcs.append(
            MethodFunc(
                module_name=module_name,
                method_func=wrapper_func,
                wrapper_func=wrapper_method,
                parameters=method_conf,
<<<<<<< HEAD
                cpu=True if not is_httomolibgpu else wrapper_init_module.meta.cpu,
                gpu=False if not is_httomolibgpu else wrapper_init_module.meta.gpu,
                calc_max_slices=None if not is_httomolibgpu else wrapper_init_module.calc_max_slices,
=======
                cpu=True,  # get cpu/gpu meta data info from httomolib methods
                gpu=False,
                calc_max_slices=None,  # call calc_max_slices function in wrappers
>>>>>>> 3dc31dda
                reslice_ahead=False,
                pattern=Pattern.all,
                is_loader=False,
                is_last_method=True if i == methods_count - 2 else False,
            )
        )

    return method_funcs


def run_method(
    task_idx: int,
    save_all: bool,
    misc_params: List[Tuple[List[str], object]],
    current_func: MethodFunc,
    prev_func: MethodFunc,
    next_func: Optional[MethodFunc],
    dict_datasets_pipeline: Dict[str, Optional[ndarray]],
    glob_stats: Dict,
    comm: MPI.Comm,
    reslice_info: ResliceInfo,
) -> Tuple[ResliceInfo, bool]:
    """
    Run a method function in the processing pipeline.

    Parameters
    ----------
    task_idx : int
        The index of the current task (zero-based indexing).
    save_all : bool
        Whether to save the result of all methods in the pipeline.
    misc_params : List[Tuple[List[str], object]]
        A list of possible extra params that may be needed by a method.
    current_func : MethodFunc
        Object describing the python function that performs the method.
    prev_func : MethodFunc
        Object describing the python function that performed the previous method in the pipeline.
    next_func: Optional[MethodFunc]
        Object describing the python function that is next in the pipeline,
        unless the current method is the last one.
    dict_datasets_pipeline : Dict[str, ndarray]
        A dict containing all available datasets in the given pipeline.
    glob_stats : Dict
        A dict of the dataset names to store their associated global stats if
        necessary.
    comm : MPI.Comm
        The MPI communicator used for the run.
    reslice_info : ResliceInfo
        Contains the information about reslicing.

    Returns
    -------
    Tuple[ResliceInfo, bool]
        Returns a tuple containing the reslicing info and glob stats
    """
    module_path = current_func.module_name
    package_name = current_func.module_name.split(".")[0]
    dict_params_method = current_func.parameters
    method_name = current_func.method_func.__name__
    func_wrapper = current_func.wrapper_func

    save_result = (
        # save result for the last task always
        current_func.is_last_method
        or
        # save result if --save_all is specified
        save_all
        or
        # if the method is from a recon module
        RECON_MODULE_MATCH in module_path
        or dict_params_method.pop("save_result", None)
    )
    misc_params[-2] = (["save_result"], save_result)

    # Check if the input dataset should be resliced before the task runs
    should_reslice = reslice_info.reslice_bool_list[task_idx]
    if should_reslice:
        reslice_info.count += 1
        current_slice_dim = _get_slicing_dim(prev_func.pattern)
        next_slice_dim = _get_slicing_dim(current_func.pattern)

    # the GPU wrapper should know if the reslice is needed to convert the result
    # to numpy from cupy array
    reslice_ahead = next_func.reslice_ahead if next_func is not None else False
    misc_params[-2] = (["save_result"], save_result)
    # reslice_ahead must be the last item in the list
    misc_params[-1] = (["reslice_ahead"], reslice_ahead)

    if reslice_info.count > 1 and not reslice_info.has_reslice_warn_printed:
        reslice_warn_str = (
            "WARNING: Reslicing is performed more than once in this "
            "pipeline, is there a need for this?"
        )
        log_once(reslice_warn_str, comm=comm, colour=Colour.RED)
        reslice_info.has_reslice_warn_printed = True

    # extra params unrelated to wrapped packages but related to httomo added
    dict_httomo_params = _check_signature_for_httomo_params(
        func_wrapper, current_func.method_func, misc_params
    )

    # Get the information describing if the method is being run only
    # once, or multiple times with different input datasets
    #
    # Make the input and output datasets always be lists just to be
    # generic, and further down loop through all the datasets that the
    # method should be applied to
    data_in, data_out = get_data_in_data_out(method_name, dict_params_method)

    # Check if the method function's params require any datasets stored
    # in the `datasets` dict
    dataset_params = _check_method_params_for_datasets(
        dict_params_method, dict_datasets_pipeline
    )
    # Update the relevant parameter values according to the required
    # datasets
    dict_params_method.update(dataset_params)

    # check if the module needs the gpu_id parameter and flag it to add in the
    # wrapper
    gpu_id_par = "gpu_id" in signature(current_func.method_func).parameters
    if gpu_id_par:
        dict_params_method.update({"gpu_id": gpu_id_par})

    # Check if method type signature requires global statistics
    req_glob_stats = "glob_stats" in signature(current_func.method_func).parameters

    # Check if a parameter sweep is defined for any of the method's
    # parameters
    current_param_sweep = False
    for k, v in dict_params_method.items():
        if type(v) is tuple:
            param_sweep_name = k
            param_sweep_vals = v
            current_param_sweep = True
            break

    for in_dataset_idx, in_dataset in enumerate(data_in):
        # First, setup the datasets and arrays needed for the method, based on
        # two factors:
        # - if the current method has a parameter sweep for one of its
        #   parameters
        # - if the current method is going to run on the output of a parameter
        #   sweep from a previous method in the pipeline
        if method_name in SAVERS_NO_DATA_OUT_PARAM:
            if current_param_sweep:
                err_str = "Parameters sweeps on savers is not supported"
                log_exception(err_str)
                raise ValueError(err_str)
            else:
                if type(dict_datasets_pipeline[in_dataset]) is list:
                    arrs = dict_datasets_pipeline[in_dataset]
                else:
                    arrs = [dict_datasets_pipeline[in_dataset]]
        else:
            if current_param_sweep:
                arrs = [dict_datasets_pipeline[in_dataset]]
            else:
                # If the data is a list of arrays, then it was the result of a
                # parameter sweep from a previous method, so the next method
                # must be applied to all arrays in the list
                if type(dict_datasets_pipeline[in_dataset]) is list:
                    arrs = dict_datasets_pipeline[in_dataset]
                else:
                    arrs = [dict_datasets_pipeline[in_dataset]]

        # Both `data_in` and `data_out` are lists. However, `data_out` for a
        # method can be such that there are multiple output datasets produced by
        # the method when given only one input dataset.
        #
        # In this case, there will be a list of dataset names within `data_out`
        # at some index `j`, which is then associated with the single input
        # dataset in `data_in` at index `j`.
        #
        # Therefore, set the output dataset to be the element in `data_out` that
        # is at the same index as the input dataset in `data_in`
        out_dataset = data_out[in_dataset_idx]

        # TODO: Not yet able to run parameter sweeps on a method that also
        # produces mutliple output datasets
        if type(out_dataset) is list and current_param_sweep:
            err_str = "Parameter sweeps on methods with multiple output datasets is not supported"
            log_exception(err_str)
            raise ValueError(err_str)

        # TODO: Not yet able to run a method that produces multiple output
        # datasets on input data that was the result of a paremeter sweep
        # earlier in the pipeline
        if (
            type(out_dataset) is list
            and type(dict_datasets_pipeline[in_dataset]) is list
        ):
            err_str = (
                "Running a method that produces mutliple outputs on "
                "the result of a parameter sweep is not supported"
            )
            log_exception(err_str)
            raise ValueError(err_str)

        # Create a list to store the result of the different parameter values
        if current_param_sweep:
            out = []

        # Now, loop through all the arrays involved in the current method's
        # processing, taking into account several things:
        # - if reslicing needs to occur
        # - if global stats are needed by the method
        # - if extra parameters need to be added in order to handle the
        #   parameter sweep data (just `save_to_images()` falls into this
        #   category)
        for i, arr in enumerate(arrs):
            if method_name in SAVERS_NO_DATA_OUT_PARAM:
                # TODO: Assuming that the `save_to_images()` method is
                # being used when defining the `subfolder_name`
                # parameter value, as it is currently the only method in
                # `SAVERS_NO_DATA_OUT_PARAM`, not good...
                #
                # Define `subfolder_name` for `save_to_images()`
                subfolder_name = f"images_{i}"
                dict_params_method.update({"subfolder_name": subfolder_name})

            # Perform a reslice of the data if necessary
            if should_reslice:
                if reslice_info.reslice_dir is None:
                    resliced_data, _ = reslice(
                        arr,
                        current_slice_dim,
                        next_slice_dim,
                        comm,
                    )
                else:
                    resliced_data, _ = reslice_filebased(
                        arr,
                        current_slice_dim,
                        next_slice_dim,
                        comm,
                        reslice_info.reslice_dir,
                    )
                # Store the resliced input
                if type(dict_datasets_pipeline[in_dataset]) is list:
                    dict_datasets_pipeline[in_dataset][i] = resliced_data
                else:
                    dict_datasets_pipeline[in_dataset] = resliced_data
                arr = resliced_data

            dict_httomo_params["data"] = arr

            # Add global stats if necessary
            if req_glob_stats is True:
                # get the glob stats
                stats = min_max_mean_std(arr, comm)
                glob_stats[in_dataset].append(stats)
                dict_params_method.update({"glob_stats": stats})

            # Run the method
            if method_name in SAVERS_NO_DATA_OUT_PARAM:
                func_wrapper(method_name, dict_params_method, **dict_httomo_params)
            else:
                if current_param_sweep:
                    for val in param_sweep_vals:
                        dict_params_method[param_sweep_name] = val
                        res = func_wrapper(
                            method_name, dict_params_method, **dict_httomo_params
                        )
                        out.append(res)
                    dict_datasets_pipeline[out_dataset] = out
                else:
                    res = func_wrapper(
                        method_name, dict_params_method, **dict_httomo_params
                    )
                    # Store the output(s) of the method in the appropriate
                    # dataset in the `dict_datasets_pipeline` dict
                    if isinstance(res, (tuple, list)):
                        # The method produced multiple outputs
                        for val, dataset in zip(res, out_dataset):
                            dict_datasets_pipeline[dataset] = val
                    else:
                        if isinstance(dict_datasets_pipeline[out_dataset], list):
                            # Method has been run on an array that was part of a
                            # parameter sweep
                            dict_datasets_pipeline[out_dataset][i] = res
                        else:
                            dict_datasets_pipeline[out_dataset] = res

        if method_name in SAVERS_NO_DATA_OUT_PARAM:
            # Nothing more to do if the saver has a special kind of
            # output which handles saving the result
            return reslice_info, glob_stats

        # TODO: The dataset saving functionality only supports 3D data
        # currently, so check that the dimension of the data is 3 before
        # saving it
        is_3d = False
        # If `out_dataset` is a list, then this was a method which had a single
        # input and multiple outputs.
        #
        # TODO: For now, in this case, assume that none of the results need to
        # be saved, and instead will purely be used as inputs to other methods.
        if isinstance(out_dataset, list):
            # TODO: Not yet supporting parameter sweeps for methods that produce
            # multiple outputs, so can assume that if `out_datasets` is a list,
            # then no parameter sweep exists in the pipeline
            any_param_sweep = False
        elif isinstance(dict_datasets_pipeline[out_dataset], list):
            # Either the method has had a parameter sweep, or been run on
            # parameter sweep input
            any_param_sweep = True
        else:
            # No parameter sweep is invovled, nor multiple output datasets, just
            # the simple case
            is_3d = len(dict_datasets_pipeline[out_dataset].shape) == 3
            any_param_sweep = False

        # Save the result if necessary
        if save_result and is_3d and not any_param_sweep:
            recon_center = dict_params_method.pop("center", None)
            if recon_center is not None:
                slice_dim = 1
            else:
                slice_dim = _get_slicing_dim(current_func.pattern)

            intermediate_dataset(
                dict_datasets_pipeline[out_dataset],
                httomo.globals.run_out_dir,
                comm,
                task_idx + 1,
                package_name,
                method_name,
                out_dataset,
                slice_dim,
                recon_algorithm=method_name,
            )
        elif save_result and any_param_sweep:
            # Save the result of each value in the parameter sweep as a
            # different dataset within the same hdf5 file, and also save the
            # middle slice of each parameter sweep result as a tiff file
            param_sweep_datasets = dict_datasets_pipeline[out_dataset]
            # For the output of a recon, fix the dimension that data is gathered
            # along to be the first one (ie, the vertical dim in volume space).
            # For all other types of methods, use the same dim associated to the
            # pattern for their input data.
            if RECON_MODULE_MATCH in module_path:
                slice_dim = 1
            else:
                slice_dim = _get_slicing_dim(current_func.pattern)
            data_shape = get_data_shape(param_sweep_datasets[0], slice_dim - 1)
            hdf5_file_name = f"{task_idx}-{package_name}-{method_name}-{out_dataset}.h5"
            # For each MPI process, send all the other processes the size of the
            # slice dimension of the parameter sweep arrays (note that the list
            # returned by `allgather()` is ordered by the rank of the process)
            all_proc_info = comm.allgather(param_sweep_datasets[i].shape[0])
            # Check if the current MPI process has the subset of data containing
            # the middle slice or not
            start_idx = 0
            for i in range(comm.rank):
                start_idx += all_proc_info[i]
            glob_mid_slice_idx = data_shape[slice_dim - 1] // 2
            has_mid_slice = (
                start_idx <= glob_mid_slice_idx
                and glob_mid_slice_idx < start_idx + param_sweep_datasets[0].shape[0]
            )

            # For the single MPI process that has access to the middle slices,
            # create an array to hold these middle slices
            if has_mid_slice:
                tiff_stack_shape = (
                    len(param_sweep_datasets),
                    data_shape[1],
                    data_shape[2],
                )
                middle_slices = np.empty(tiff_stack_shape)
                # Calculate the index relative to the subset of the data that
                # the MPI process has which corresponds to the middle slice of
                # the "global" data
                rel_mid_slice_idx = glob_mid_slice_idx - start_idx

            for i in range(len(param_sweep_datasets)):
                # Save hdf5 dataset
                dataset_name = f"/data/param_sweep_{i}"
                save_dataset(
                    httomo.globals.run_out_dir,
                    hdf5_file_name,
                    param_sweep_datasets[i],
                    slice_dim=slice_dim,
                    chunks=(1, data_shape[1], data_shape[2]),
                    path=dataset_name,
                    comm=comm,
                )
                # Get the middle slice of the parameter-swept array
                if has_mid_slice:
                    if slice_dim == 1:
                        middle_slices[i] = param_sweep_datasets[i][
                            rel_mid_slice_idx, :, :
                        ]
                    elif slice_dim == 2:
                        middle_slices[i] = param_sweep_datasets[i][
                            :, rel_mid_slice_idx, :
                        ]
                    elif slice_dim == 3:
                        middle_slices[i] = param_sweep_datasets[i][
                            :, :, rel_mid_slice_idx
                        ]

            if has_mid_slice:
                # Save tiffs of the middle slices
                save_to_images(
                    middle_slices,
                    httomo.globals.run_out_dir,
                    subfolder_name=f"middle_slices_{out_dataset}",
                )

    return reslice_info, glob_stats


def _check_signature_for_httomo_params(
    func_wrapper: Callable,
    method_name: str,
    possible_extra_params: List[Tuple[List[str], object]],
) -> Dict:
    """Check if the given method requires any parameters related to HTTomo.

    Parameters
    ----------
    func_wrapper : Callable
        Function of a wrapper whose type signature is to be inspected
    method_name : str
        The name of the method to apply.

    possible_extra_params : List[Tuple[List[str], object]]
        Each tuples contains a parameter name and the associated value that
        should be added if a method requires that parameter (note: multiple
        parameter names can be given in case the parameter isn't consistently
        named across tomopy functions, such as "angles" vs "angles_radians")

    Returns
    -------
    Dict
        A dict with the parameter names and values to be added for the given
        method function
    """
    extra_params = {}
    sig_params = signature(func_wrapper).parameters
    for names, val in possible_extra_params:
        for name in names:
            if name in sig_params:
                extra_params[name] = val
    return extra_params


def _check_method_params_for_datasets(
    dict_params_method: Dict, datasets: Dict[str, ndarray]
) -> Dict:
    """Check a given method function's parameter values to see if any of them
    are a dataset.

    Parameters
    ----------
    dict_params_method : Dict
        The dict of param names and their values for a given method function.

    datasets: Dict[str, ndarray]
        The dict of dataset names and their associated arrays.

    Returns
    -------
    Dict
        A dict containing the parameter names assigned to particular datasets,
        and the associated dataset values. This dict can be used to update the
        method function's params dict to reflect the dataset arrays that the
        method function requires.
    """
    dataset_params = {}
    for name, val in dict_params_method.items():
        # If the value of this parameter is a dataset, then replace the
        # parameter value with the dataset value
        if val in datasets:
            dataset_params[name] = datasets[val]
    return dataset_params


def _check_if_should_reslice(methods: List[MethodFunc]) -> List[MethodFunc]:
    """Determine if the input dataset for the method functions in the pipeline
    should be resliced. Builds the list of booleans.

    Parameters
    ----------
    methods : List[MethodFunc]
        List of the methods in the pipeline, associated with the patterns.

    Returns
    -------
    List[MethodFunc]
        Modified list of methods, with the ``reslice_ahead`` field set
    """
    # ___________Rules for when and when-not to reslice the data___________
    # In order to reslice more accurately we need to know about all patterns in
    # the given pipeline.
    # The general rules are the following:
    # 1. Reslice ONLY if the pattern changes from "projection" to "sinogram" or the other way around
    # 2. With Pattern.all present one needs to check patterns on the edges of
    # the Pattern.all.
    # For instance consider the following example (method - pattern):
    #      1. Normalise - projection
    #      2. Dezinger - all
    #      3. Phase retrieval - projection
    #      4. Median - all
    #      5. Centering - sinogram
    # In this case you DON'T reclice between 2 and 3 as 1 and 3 are the same pattern.
    # You reclice between 4 and 5 as the pattern between 3 and 5 does change.
    ret_methods = [*methods]

    current_pattern = methods[0].pattern
    for x, _ in enumerate(methods):
        if (methods[x].pattern != current_pattern) and (
            methods[x].pattern != Pattern.all
        ):
            # skipping "all" pattern and look for different pattern from the
            # current pattern
            current_pattern = methods[x].pattern
            ret_methods[x] = dataclasses.replace(methods[x], reslice_ahead=True)

    return ret_methods


def _check_params_for_sweep(params: Dict) -> int:
    """Check the parameter dict of a method for the number of parameter sweeps
    that occur.
    """
    count = 0
    for k, v in params.items():
        if type(v) is tuple:
            count += 1
    return count


def _assign_pattern_to_method(method_function: MethodFunc) -> MethodFunc:
    """Fetch the pattern information from the methods database in
    `httomo/methods_database/packages` for the given method and associate that
    pattern with the function object.

    Parameters
    ----------
    method_function : MethodFunc
        The method function information whose pattern information will be fetched and populated.

    Returns
    -------
    MethodFunc
        The function information `pattern` attribute set, corresponding to the
        pattern that the method requires its input data to have.
    """
    pattern_str = get_method_info(
        method_function.module_name, method_function.method_func.__name__, "pattern"
    )
    if pattern_str == "projection":
        pattern = Pattern.projection
    elif pattern_str == "sinogram":
        pattern = Pattern.sinogram
    elif pattern_str == "all":
        pattern = Pattern.all
    else:
        err_str = (
            f"The pattern {pattern_str} that is listed for the method "
            f"{method_function.module_name} is invalid."
        )
        log_exception(err_str)
        raise ValueError(err_str)

    return dataclasses.replace(method_function, pattern=pattern)


def _determine_platform_sections(
    method_funcs: List[MethodFunc],
) -> List[PlatformSection]:
    ret: List[PlatformSection] = []
    current_gpu = method_funcs[0].gpu
    current_pattern = method_funcs[0].pattern
    methods: List[MethodFunc] = []
    for method in method_funcs:
        if method.gpu == current_gpu and (
            method.pattern == current_pattern
            or method.pattern == Pattern.all
            or current_pattern == Pattern.all
        ):
            methods.append(method)
            if current_pattern == Pattern.all and method.pattern != Pattern.all:
                current_pattern = method.pattern
        else:
            ret.append(
                PlatformSection(
                    gpu=current_gpu,
                    pattern=current_pattern,
                    max_slices=0,
                    methods=methods,
                )
            )
            methods = [method]
            current_pattern = method.pattern
            current_gpu = method.gpu

    ret.append(
        PlatformSection(
            gpu=current_gpu, pattern=current_pattern, max_slices=0, methods=methods
        )
    )

    return ret


def _get_available_gpu_memory(safety_margin_percent: float = 10.0) -> int:
    try:
        import cupy as cp

        dev = cp.cuda.Device()
        # first, let's make some space
        pool = cp.get_default_memory_pool()
        pool.free_all_blocks()
        cache = cp.fft.config.get_plan_cache()
        cache.clear()
        available_memory = dev.mem_info[0] + pool.free_bytes()
        return int(available_memory * (1 - safety_margin_percent / 100.0))
    except:
        return int(100e9)  # arbitrarily high number - only used if GPU isn't available


def _update_max_slices(
    section: PlatformSection,
    process_data_shape: Optional[Tuple[int, int, int]],
    input_data_type: Optional[np.dtype]
) -> Tuple[np.dtype, Tuple[int, int]]:
    if process_data_shape is None or input_data_type is None:
        return
    if section.pattern == Pattern.sinogram:
        slice_dim = 1
        non_slice_dims_shape = (process_data_shape[0], process_data_shape[2])
    elif section.pattern == Pattern.projection or section.pattern == Pattern.all:
        # TODO: what if all methods in a section are pattern.all
        slice_dim = 0
        non_slice_dims_shape = (process_data_shape[1], process_data_shape[2])
    else:
        err_str = f"Invalid pattern {section.pattern}"
        log_exception(err_str)
        # this should not happen if data type is indeed the enum
        raise ValueError(err_str)
    max_slices = process_data_shape[slice_dim]
    data_type = input_data_type
    output_dims = non_slice_dims_shape
    if section.gpu:
        available_memory = _get_available_gpu_memory(10.0)
        available_memory_in_GB = round(available_memory/(1024**3),2)
        max_slices_methods = [max_slices]*len(section.methods)
        idx = 0
        for m in section.methods:
            if m.calc_max_slices is not None:
                (slices_estimated, data_type, output_dims) = m.calc_max_slices(
                    slice_dim,
                    non_slice_dims_shape,
                    data_type,
                    available_memory
                )
                max_slices_methods[idx] = min(max_slices, slices_estimated)
                idx += 1
            non_slice_dims_shape = output_dims # overwrite input dims with estimated output ones
        section.max_slices = min(max_slices_methods)
    else:
        # TODO: How do we determine the output dtype in functions that aren't on GPU, tomopy, etc.
        section.max_slices = max_slices
        pass
    return data_type, output_dims<|MERGE_RESOLUTION|>--- conflicted
+++ resolved
@@ -488,15 +488,9 @@
                 method_func=wrapper_func,
                 wrapper_func=wrapper_method,
                 parameters=method_conf,
-<<<<<<< HEAD
                 cpu=True if not is_httomolibgpu else wrapper_init_module.meta.cpu,
                 gpu=False if not is_httomolibgpu else wrapper_init_module.meta.gpu,
                 calc_max_slices=None if not is_httomolibgpu else wrapper_init_module.calc_max_slices,
-=======
-                cpu=True,  # get cpu/gpu meta data info from httomolib methods
-                gpu=False,
-                calc_max_slices=None,  # call calc_max_slices function in wrappers
->>>>>>> 3dc31dda
                 reslice_ahead=False,
                 pattern=Pattern.all,
                 is_loader=False,
