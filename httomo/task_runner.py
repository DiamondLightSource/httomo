import multiprocessing
from datetime import datetime
from os import mkdir
from pathlib import Path
from typing import List, Dict, Tuple, Union
from collections.abc import Callable
from inspect import signature
from importlib import import_module

from numpy import ndarray
from mpi4py import MPI

from httomo.utils import print_once, Pattern, _get_slicing_dim
from httomo.yaml_utils import open_yaml_config
from httomo.data.hdf._utils.save import intermediate_dataset
from httomo.data.hdf._utils.reslice import reslice
from httomo._stats.globals import min_max_mean_std
from httomo.methods_database.query import get_method_info

from httomo.wrappers_class import TomoPyWrapper
#from httomo.wrappers_class import httomolib_wrapper

def run_tasks(
    in_file: Path,
    yaml_config: Path,
    out_dir: Path,
    dimension: int,
    pad: int = 0,
    ncore: int = 1,
    save_all: bool = False,
) -> None:
    """Run the tomopy pipeline defined in the YAML config file

    Parameters
    ----------
    in_file : Path
        The file to read data from.
    yaml_config : Path
        The file containing the processing pipeline info as YAML.
    out_dir : Path
        The directory to write data to.
    dimension : int
        The dimension to slice in.
    pad : int
        The padding size to use. Defaults to 0.
    ncore : int
        The number of the CPU cores per process.
    save_all : bool
        Specifies if intermediate datasets should be saved for all tasks in the
        pipeline.
    """
    comm = MPI.COMM_WORLD
    run_out_dir = out_dir.joinpath(
        f"{datetime.now().strftime('%d-%m-%Y_%H_%M_%S')}_output"
    )
    if comm.rank == 0:
        mkdir(run_out_dir)
    if comm.size == 1:
<<<<<<< HEAD
        ncore = multiprocessing.cpu_count() # use all available CPU cores if not an MPI run
=======
        ncore = (
            multiprocessing.cpu_count()
        )  # use all available CPU cores if not an MPI run
>>>>>>> 7a98c972

    # TODO: Define a list of savers which have no output dataset and so need to
    # be treated differently to other methods. Probably should be handled in a
    # more robust way than this workaround.
    SAVERS_NO_DATA_OUT_PARAM = ["save_to_images"]

    # Define dict to store arrays that are specified as datasets in the user
    # config YAML
    datasets = _initialise_datasets(yaml_config, SAVERS_NO_DATA_OUT_PARAM)

    # Define list to store dataset stats for each task in the user config YAML
    glob_stats = _initialise_stats(yaml_config)

    # Get a list of the python functions associated to the methods defined in
    # user config YAML
    method_funcs = _get_method_funcs(yaml_config, comm)

    # Define dict of params that are needed by loader functions
    loader_extra_params = {
        "in_file": in_file,
        "dimension": dimension,
        "pad": pad,
        "comm": comm,
    }

    # Hardcoded string that is used to check if a method is in a reconstruction
    # module or not
    RECON_MODULE_MATCH = "recon.algorithm"
    # A counter to track how many reslices occur in the processing pipeline
    reslice_counter = 0
    reslice_warn_str = (
        f"WARNING: Reslicing is performed more than once in "
        f"this pipeline, is there a need for this?"
    )
    has_reslice_warn_printed = False

    # Associate patterns to method function objects
<<<<<<< HEAD
    for i, (module_path, func, func_runner, params, is_loader) in enumerate(method_funcs):
        func = \
            _assign_pattern_to_method(func, module_path, params['method_name'])
        method_funcs[i] = (module_path, func, func_runner, params, is_loader)
=======
    for i, (module_path, func, params, is_loader) in enumerate(method_funcs):
        func = _assign_pattern_to_method(func, module_path, params["method_name"])
        method_funcs[i] = (module_path, func, params, is_loader)
>>>>>>> 7a98c972

    # get a list with booleans to identify when reslicing needed (True) or not
    # (False).
    patterns = [f.pattern for (_, f, _, _, _) in method_funcs]
    reslice_bool_list = _check_if_should_reslice(patterns)

    # Run the methods
<<<<<<< HEAD
    for idx, (module_path, func, func_runner, params, is_loader) in enumerate(method_funcs):
        package = module_path.split('.')[0]
        method_name = params.pop('method_name')
=======
    for idx, (module_path, func, params, is_loader) in enumerate(method_funcs):
        package = module_path.split(".")[0]
        method_name = params.pop("method_name")
>>>>>>> 7a98c972
        task_no_str = f"Running task {idx+1}"
        pattern_str = f"(pattern={func.pattern.name})"
        print_once(f"{task_no_str} {pattern_str}: {method_name}...", comm)
        if is_loader:
            params.update(loader_extra_params)

            # Check if a value for the `preview` parameter of the loader has
            # been provided
            if "preview" not in params.keys():
                params["preview"] = [None]

            (
                data,
                flats,
                darks,
                angles,
                angles_total,
                detector_y,
                detector_x,
            ) = _run_loader(func, params)

            # Update `datasets` dict with the data that has been loaded by the
            # loader
            datasets[params["name"]] = data
            datasets["flats"] = flats
            datasets["darks"] = darks

            # Define all params relevant to httomo that a wrapper function might
            # need
            possible_extra_params = [
<<<<<<< HEAD
                (['darks'], darks),
                (['flats'], flats),
                (['angles', 'angles_radians'], angles),
                (['comm'], comm),
                (['out_dir'], run_out_dir)
=======
                (["darks"], darks),
                (["flats"], flats),
                (["angles", "angles_radians"], angles),
                (["comm"], comm),
                (["out_dir"], run_out_dir),
>>>>>>> 7a98c972
            ]
        else:
            save_result = False

            # Default behaviour for saving datasets is to save the output of the
            # last task, and the output of reconstruction methods are always
            # saved unless specified otherwise.
            #
            # The default behaviour can be overridden in two ways:
            # 1. the flag `--save_all` which affects all tasks
            # 2. the method param `save_result` which affects individual tasks
            #
            # Here, enforce default behaviour.
            if idx == len(method_funcs) - 1:
                save_result = True

            # Now, check if `--save_all` has been specified, as this can
            # override default behaviour
            if save_all:
                save_result = True

            # Now, check if it's a method from a reconstruction module
            if RECON_MODULE_MATCH in module_path:
                save_result = True

            # Finally, check if `save_result` param has been specified in the
            # YAML config, as it can override both default behaviour and the
            # `--save_all` flag
            if "save_result" in params.keys():
                save_result = params.pop("save_result")

            # Check if the input dataset should be resliced before the task runs
            should_reslice = reslice_bool_list[idx]
            if should_reslice:
                reslice_counter += 1
                current_slice_dim = _get_slicing_dim(method_funcs[idx - 1][1].pattern)
                next_slice_dim = _get_slicing_dim(func.pattern)

            if reslice_counter > 1 and not has_reslice_warn_printed:
                print_once(reslice_warn_str, comm=comm, colour="red")
                has_reslice_warn_printed = True

            # Check for any extra params unrelated to tomopy but related to
            # HTTomo that should be added in
<<<<<<< HEAD
            httomo_params = \
                _check_signature_for_httomo_params(func_runner, method_name, possible_extra_params)            
            
=======
            httomo_params = _check_signature_for_httomo_params(
                func, possible_extra_params
            )

>>>>>>> 7a98c972
            # Get the information describing if the method is being run only
            # once, or multiple times with different input datasets
            #
            # Make the input and output datasets always be lists just to be
            # generic, and further down loop through all the datasets that the
            # method should be applied to
            if "data_in" in params.keys() and "data_out" in params.keys():
                data_in = [params.pop("data_in")]
                data_out = [params.pop("data_out")]
            elif "data_in_multi" in params.keys() and "data_out_multi" in params.keys():
                data_in = params.pop("data_in_multi")
                data_out = params.pop("data_out_multi")
            else:
                # TODO: This error reporting is possibly better handled by
                # schema validation of the user config YAML
                if method_name not in SAVERS_NO_DATA_OUT_PARAM:
                    err_str = "Invalid in/out dataset parameters"
                    raise ValueError(err_str)
                else:
                    data_in = [params.pop("data_in")]
                    data_out = [None]

            # Check if the method function's params require any datasets stored
            # in the `datasets` dict
            dataset_params = _check_method_params_for_datasets(params, datasets)
            # Update the relevant parameter values according to the required
            # datasets
            params.update(dataset_params)

            # adding ncore argument into params
            params.update({"ncore": ncore})

            # Check if method type signature requires global statistics
<<<<<<< HEAD
            req_glob_stats = 'glob_stats' in signature(func_runner).parameters
=======
            req_glob_stats = "glob_stats" in signature(func).parameters
>>>>>>> 7a98c972

            for i, in_dataset in enumerate(data_in):
                if save_result:
                    out_dir = run_out_dir
                else:
                    out_dir = None

                if should_reslice:
                    resliced_data, _ = reslice(
                        datasets[in_dataset],
                        run_out_dir,
                        current_slice_dim,
                        next_slice_dim,
                        comm,
                    )
                    datasets[in_dataset] = resliced_data

                if req_glob_stats is True:
                    stats = _fetch_glob_stats(datasets[in_dataset], comm)
                    glob_stats[idx][in_dataset] = stats
<<<<<<< HEAD
                    params.update({'glob_stats': stats})

                _run_method(func_runner, idx+1, package, method_name, in_dataset,
                            data_out[i], datasets, params, httomo_params,
                            SAVERS_NO_DATA_OUT_PARAM, comm, out_dir=out_dir)
=======
                    params.update({"glob_stats": stats})

                _run_method(
                    func,
                    idx + 1,
                    package,
                    method_name,
                    in_dataset,
                    data_out[i],
                    datasets,
                    params,
                    httomo_params,
                    SAVERS_NO_DATA_OUT_PARAM,
                    comm,
                    out_dir=out_dir,
                )
>>>>>>> 7a98c972

    # Print the number of reslice operations peformed in the pipeline
    reslice_summary_str = f"Total number of reslices: {reslice_counter}"
    reslice_summary_colour = "blue" if reslice_counter <= 1 else "red"
    print_once(reslice_summary_str, comm=comm, colour=reslice_summary_colour)


def _initialise_datasets(
    yaml_config: Path, savers_no_data_out_param: List[str]
) -> Dict[str, None]:
    """Add keys to dict that will contain all datasets defined in the YAML
    config.

    Parameters
    ----------
    yaml_config : Path
        The file containing the processing pipeline info as YAML
    savers_no_data_out_param : List[str]
        A list of savers which have neither `data_out` nor `data_out_multi` as
        their output.

    Returns
    -------
    Dict
        The dict of datasets, whose keys are the names of the datasets, and
        values will eventually be arrays (but initialised to None in this
        function)
    """
    datasets = {}
    # Define the params related to dataset names in the given function, whether
    # it's a loader or a method function
    loader_dataset_params = ["name"]
    # TODO: For now, make savers such as `save_to_images` a special case where:
    # - `data_in` is defined
    # - but `data_out` is not, since the output of the method is not a dataset
    # but something else, like a directory containing many subdirectories of
    # images.
    # And therefore, don't try to inspect the `data_out` parameter of the method
    # to then try and initialise a dataset from its value, since it won't exist!
    savers_no_data_out_params = ["data_in"]

    yaml_conf = open_yaml_config(yaml_config)
    for task_conf in yaml_conf:
        module_name, module_conf = task_conf.popitem()
        method_name, method_conf = module_conf.popitem()
        if "loaders" in module_name:
            dataset_params = loader_dataset_params
        elif method_name in savers_no_data_out_param:
            dataset_params = savers_no_data_out_params
        else:
            if (
                "data_in_multi" in method_conf.keys()
                and "data_out_multi" in method_conf.keys()
            ):
                method_dataset_params = ["data_in_multi", "data_out_multi"]
            else:
                method_dataset_params = ["data_in", "data_out"]
            dataset_params = method_dataset_params

        # Add dataset param value to the dict of datasets if it doesn't already
        # exist
        for dataset_param in dataset_params:
            # Check if there are multiple input/output datasets to account for
            if type(method_conf[dataset_param]) is list:
                for dataset_name in method_conf[dataset_param]:
                    if dataset_name not in datasets:
                        datasets[dataset_name] = None
            else:
                if method_conf[dataset_param] not in datasets:
                    datasets[method_conf[dataset_param]] = None

    return datasets


# TODO: There's a lot of overlap with the `_initialise_datasets()` function, the
# only difference is that this function doesn't need to inspect the output
# datasets of a method, so perhaps the two functions can be nicely merged?
def _initialise_stats(yaml_config: Path) -> List[Dict]:
    """Generate a list of dicts that will hold the stats for the datasets in all
    the methods in the pipeline.

    Parameters
    ----------
    yaml_config : Path
        The file containing the processing pipeline info as YAML

    Returns
    -------
    List[Dict]
        A list containing the stats of all datasets of all methods in the
        pipeline.
    """
    stats = []
    # Define the params related to dataset names in the given function, whether
    # it's a loader or a method function
    loader_dataset_param = "name"

    yaml_conf = open_yaml_config(yaml_config)
    for task_conf in yaml_conf:
        module_name, module_conf = task_conf.popitem()
        _, method_conf = module_conf.popitem()

        if "loaders" in module_name:
            dataset_param = loader_dataset_param
        else:
            if "data_in_multi" in method_conf.keys():
                method_dataset_param = "data_in_multi"
            else:
                method_dataset_param = "data_in"
            dataset_param = method_dataset_param

        # Dict to hold the stats for each dataset associated with the method
        method_stats = {}

        # Check if there are multiple input datasets to account for
        if type(method_conf[dataset_param]) is list:
            for dataset_name in method_conf[dataset_param]:
                method_stats[dataset_name] = None
        else:
            method_stats[method_conf[dataset_param]] = None

        stats.append(method_stats)

    return stats


def _get_method_funcs(yaml_config: Path, comm: MPI.Comm) -> List[Tuple[str, Callable, Dict, bool]]:
    """Gather all the python functions needed to run the defined processing
    pipeline.

    Parameters
    ----------
    yaml_config : Path
        The file containing the processing pipeline info as YAML
    comm : MPI.Comm
        MPI communicator object.        
    Returns
    -------
    List[Tuple[Callable, Dict, bool]]
        A list, each element being a tuple containing four elements:
        - a package name
        - a method function
        - a dict of parameters for the method function
        - a boolean describing if it is a loader function or not
    """
    method_funcs = []
    yaml_conf = open_yaml_config(yaml_config)

    for task_conf in yaml_conf:
        module_name, module_conf = task_conf.popitem()
        split_module_name = module_name.split(".")
        if split_module_name[0] == "httomo":
            if "loaders" in module_name:
                is_loader = True
            else:
                is_loader = False
            module = import_module(module_name)
            method_name, method_conf = module_conf.popitem()
            method_conf["method_name"] = method_name
            method_func = getattr(module, method_name)
<<<<<<< HEAD
            method_funcs.append((
                module_name,
                method_func,
                None,
                method_conf,
                is_loader
            ))
        elif (split_module_name[0] == 'tomopy') or (split_module_name[0] == 'httomolib'):
            # The structure of wrapper functions for tomopy and httomolib is that 
=======
            method_funcs.append((module_name, method_func, method_conf, is_loader))
        elif (split_module_name[0] == "tomopy") or (
            split_module_name[0] == "httomolib"
        ):
            # The structure of wrapper functions for tomopy and httomolib is that
>>>>>>> 7a98c972
            # each module in tomopy/httomolib is represented by a function in httomo.
            #
            # For example, the module `tomopy.misc.corr` module (which contains
            # the `median_filter()` method function) is represented in httomo in
            # the `wrappers.tomopy.misc` module as the `corr()` function.
            #
            # Different method functions that are available in the
            # `tomopy.misc.corr` module are then exposed in httomo by passing a
            # `method_name` parameter to the corr() function via the YAML config
<<<<<<< HEAD
            # file.          
                       
            
            # wrapper_module = httomolib_wrapper(split_module_name[1], split_module_name[2], comm)
            ##
            
            #wrapper_module_name = '.'.join(split_module_name[:-1])
            #wrapper_module_name = f"wrappers.{wrapper_module_name}"
            #wrapper_module = import_module(wrapper_module_name)
            
            #wrapper_func_name = split_module_name[-1]
            method_name, method_conf = module_conf.popitem()
            method_conf['method_name'] = method_name
            
            wrapper_init_module = TomoPyWrapper(split_module_name[1], split_module_name[2], method_name, comm)
            wrapper_func = getattr(wrapper_init_module.module, method_name)
            wrapper_method = wrapper_init_module.wrapper_method
            method_funcs.append((
                module_name,
                wrapper_func,
                wrapper_method,
                method_conf,
                False
            ))
=======
            # file.
            wrapper_module_name = ".".join(split_module_name[:-1])
            wrapper_module_name = f"wrappers.{wrapper_module_name}"
            wrapper_module = import_module(wrapper_module_name)
            wrapper_func_name = split_module_name[-1]
            wrapper_func = getattr(wrapper_module, wrapper_func_name)
            method_name, method_conf = module_conf.popitem()
            method_conf["method_name"] = method_name
            method_funcs.append((module_name, wrapper_func, method_conf, False))
>>>>>>> 7a98c972
        else:
            err_str = (
                f"An unknown module name was encountered: " f"{split_module_name[0]}"
            )
            raise ValueError(err_str)

    return method_funcs


<<<<<<< HEAD
def _run_method(func_runner: Callable, task_no: int, package_name: str,
                method_name: str, in_dataset: str,
                out_dataset: Union[str, List[str]],
                datasets: Dict[str, ndarray], method_params: Dict,
                httomo_params: Dict, savers_no_data_out_param: List[str],
                comm: MPI.Comm, out_dir: str=None) -> ndarray:
=======
def _run_method(
    func: Callable,
    task_no: int,
    package_name: str,
    method_name: str,
    in_dataset: str,
    out_dataset: Union[str, List[str]],
    datasets: Dict[str, ndarray],
    method_params: Dict,
    httomo_params: Dict,
    savers_no_data_out_param: List[str],
    comm: MPI.Comm,
    out_dir: str = None,
) -> ndarray:
>>>>>>> 7a98c972
    """Run a method function in the processing pipeline.

    Parameters
    ----------
    func_runner : Callable
        The python function that performs the method.
    task_no : int
        The number of the given task, starting at index 1.
    package_name : str
        The package that the method function `func` comes from.
    method_name : str
        The name of the method to apply.
    in_dataset : str
        The name of the input dataset.
    out_dataset : Union[str, List[str]]
        The name(s) of the output dataset(s).
    datasets : Dict[str, ndarray]
        A dict containing all available datasets in the given pipeline.
    method_params : Dict
        A dict of parameters for the method.
    httomo_params : Dict, optional
        A dict of parameters related to HTTomo.
    savers_no_data_out_param : List[str]
        A list of savers which have neither `data_out` nor `data_out_multi` as
        their output.
    comm : MPI.Comm
        MPI communicator object.
    out_dir : str, optional
        If the result should be saved in an intermediate file, the directory to
        save it should be provided.

    Returns
    -------
    ndarray
        An array containing the result of the method function.
    """
    # Add the appropriate dataset to the method function's dict of
    # parameters based on the parameter name for the method's python
    # function
    if package_name in ["httomolib", "tomopy"]:
        httomo_params["data"] = datasets[in_dataset]

    if method_name in savers_no_data_out_param:
        _run_method_wrapper(func_runner, method_name, method_params, httomo_params)
        # Nothing more to do with output data if the saver has a special
        # kind of output
        return
    else:
<<<<<<< HEAD
        res = \
            _run_method_wrapper(func_runner, method_name, method_params, httomo_params)

=======
        res = _run_method_wrapper(func, method_name, method_params, httomo_params)
>>>>>>> 7a98c972

    # Store the output(s) of the method in the appropriate dataset in the
    # `datasets` dict
    if type(res) in [list, tuple]:
        for val, dataset in zip(res, out_dataset):
            datasets[dataset] = val
    else:
        datasets[out_dataset] = res

    # TODO: The dataset saving functionality only supports 3D data
    # currently, so check that the dimension of the data is 3 before
    # saving it
    is_3d = False
    # If `out_dataset` is a list, then this was a method which had a single
    # input and multiple outputs.
    #
    # TODO: For now, in this case, assume that none of the results need to be
    # saved, and instead will purely be used as inputs to other methods.
    if not isinstance(out_dataset, list):
        is_3d = len(datasets[out_dataset].shape) == 3
    # Save the result if necessary
    print_once(method_name, comm)
    if out_dir is not None and is_3d:
        intermediate_dataset(
            datasets[out_dataset],
            out_dir,
            comm,
            task_no,
            package_name,
            method_name,
            out_dataset,
            recon_algorithm=method_params.pop("algorithm", None),
        )


def _run_loader(
    func: Callable, params: Dict
) -> Tuple[ndarray, ndarray, ndarray, ndarray, ndarray, int, int, int]:
    """Run a loader function in the processing pipeline.

    Parameters
    ----------
    func : Callable
        The python function that performs the loading.
    params : Dict
        A dict of parameters for the loader.

    Returns
    -------
    Tuple[ndarray, ndarray, ndarray, ndarray, ndarray, int, int, int]
        A tuple of 8 values that all loader functions return.
    """
    return func(**params)


<<<<<<< HEAD
def _run_method_wrapper(func_runner: Callable, method_name:str, method_params: Dict,
                       httomo_params: Dict) -> ndarray:
=======
def _run_method_wrapper(
    func: Callable, method_name: str, method_params: Dict, httomo_params: Dict
) -> ndarray:
>>>>>>> 7a98c972
    """Run a wrapper method function (httomolib/tomopy) in the processing pipeline.

    Parameters
    ----------
    func_runner : Callable
        The python function that performs the method.
    method_name : str
        The name of the method to apply.
    method_params : Dict
        A dict of parameters for the tomopy method.
    httomo_params : Dict
        A dict of parameters related to httomo.

    Returns
    -------
    ndarray
        An array containing the result of the method function.
    """
    return func_runner(method_name, method_params, **httomo_params)

<<<<<<< HEAD
def _check_signature_for_httomo_params(func: Callable,
                                       method_name:str,
                                       params: List[Tuple[List[str], object]]) -> Dict:
=======

def _check_signature_for_httomo_params(
    func: Callable, params: List[Tuple[List[str], object]]
) -> Dict:
>>>>>>> 7a98c972
    """Check if the given method requires any parameters related to HTTomo.

    Parameters
    ----------
    func : Callable
        Function whose type signature is to be inspected
    method_name : str
        The name of the method to apply.        

    params : List[Tuple[List[str], object]]
        Each tuples contains a parameter name and the associated value that
        should be added if a method requires that parameter (note: multiple
        parameter names can be given in case the parameter isn't consistently
        named across tomopy functions, such as "angles" vs "angles_radians")

    Returns
    -------
    Dict
        A dict with the parameter names and values to be added for the given
        method function
    """
    extra_params = {}
    sig_params = signature(func).parameters
    for names, val in params:
        for name in names:
            if name in sig_params:
                extra_params[name] = val
    return extra_params


def _check_method_params_for_datasets(
    params: Dict, datasets: Dict[str, ndarray]
) -> Dict:
    """Check a given method function's parameter values to see if any of them
    are a dataset.

    Parameters
    ----------
    params : Dict
        The dict of param names and their values for a given method function.

    datasets: Dict[str, ndarray]
        The dict of dataset names and their associated arrays.

    Returns
    -------
    Dict
        A dict containing the parameter names assigned to particular datasets,
        and the associated dataset values. This dict can be used to update the
        method function's params dict to reflect the dataset arrays that the
        method function requires.
    """
    dataset_params = {}
    for name, val in params.items():
        # If the value of this parameter is a dataset, then replace the
        # parameter value with the dataset value
        if val in datasets:
            dataset_params[name] = datasets[val]
    return dataset_params


def _set_method_data_param(
    func: Callable, dataset_name: str, datasets: Dict[str, ndarray]
) -> Dict[str, ndarray]:
    """Set a key in the param dict whose value is the array associated with the
    input dataset name given in the YAML config. The name of this key must be
    the same as the associated parameter name in the python function which
    performs the method, in order to pass the parameters via dict-unpacking.

    E.g. suppose a method function has parameters:

    def my_func(sino: ndarray, ...) -> ndarray:
        ...

    and in the user config YAML file, the dataset name to be passed into this
    method function is called `tomo`, defined by YAML like the following:
    ```
    my_func:
      data_in: tomo
      data_out: tomo_out
    ```

    This function `_set_method_data_param()` would return a dict that contains:
    - the key `sino` mapped to the value of the array associated to the `tomo`
      dataset

    Parameters
    ----------
    func : Callable
        The method function whose data parameters will be inspected.
    dataset_name : str
        The name of the input dataset name from the user config YAML.
    datasets : Dict[str, ndarray]
        A dict of all the available datasets in the current run.

    Returns
    -------
    Dict[str, ndarray]
        A dict containing the input data parameter key and value needed for the
        given method function.
    """
    sig_params = list(signature(func).parameters.keys())
    # For httomo functions, the input data paramater will always be the first
    # parameter
    data_param = sig_params[0]
    return {data_param: datasets[dataset_name]}


def _fetch_glob_stats(
    data: ndarray, comm: MPI.Comm
) -> Tuple[float, float, float, float]:
    """Fetch the min, max, mean, standard deviation of the given data.

    Parameters
    ----------
    data : ndarray
        The data to calculate statistics from.
    comm : MPI.Comm
        MPI communicator object.

    Returns
    -------
    Tuple[float, float, float, float]
        A tuple containing the stats values.
    """
    return min_max_mean_std(data, comm)


def _check_if_should_reslice(patterns: List[Pattern]) -> List[bool]:
    """Determine if the input dataset for the method functions in the pipeline
    should be resliced. Builds the list of booleans.

    Parameters
    ----------
    patterns : List[Pattern]
        List of the patterns associated with the python functions needed for the
        run.

    Returns
    -------
    List[bool]
        List with booleans which methods need reslicing (True) or not (False).
    """
    # ___________Rules for when and when-not to reslice the data___________
    # In order to reslice more accurately we need to know about all patterns in
    # the given pipeline.
    # The general rules are the following:
    # 1. Reslice ONLY if the pattern changes from "projection" to "sinogram" or the other way around
    # 2. With Pattern.all present one needs to check patterns on the edges of
    # the Pattern.all.
    # For instance consider the following example (method - pattern):
    #      1. Normalise - projection
    #      2. Dezinger - all
    #      3. Phase retrieval - projection
    #      4. Median - all
    #      5. Centering - sinogram
    # In this case you DON'T reclice between 2 and 3 as 1 and 3 are the same pattern.
    # You reclice between 4 and 5 as the pattern between 3 and 5 does change.
    total_number_of_methods = len(patterns)
    reslice_bool_list = [False] * total_number_of_methods

    current_pattern = patterns[0]
    for x in range(total_number_of_methods):
        if (patterns[x] != current_pattern) and (patterns[x] != Pattern.all):
            # skipping "all" pattern and look for different pattern from the
            # current pattern
            current_pattern = patterns[x]
            reslice_bool_list[x] = True
    return reslice_bool_list


def _assign_pattern_to_method(
    func: Callable, module_path: str, method_name: str
) -> Callable:
    """Fetch the pattern information from the methods database in
    `httomo/methods_database/packages` for the given method and associate that
    pattern with the function object.

    Parameters
    ----------
    func : Callable
        The method function whose pattern information will be fetched.

    module_path : str
        The module path to the method function.

    method_name : str
        The name of the method function.

    Returns
    -------
    Callable
        The function object with a `.pattern` attribute it corresponding to the
        pattern that the method requires its input data to have.
    """
    pattern_str = get_method_info(module_path, method_name, "pattern")
    if pattern_str == "projection":
        pattern = Pattern.projection
    elif pattern_str == "sinogram":
        pattern = Pattern.sinogram
    elif pattern_str == "all":
        pattern = Pattern.all
    else:
        err_str = (
            f"The pattern {pattern_str} that is listed for the method "
            f"{module_path} is invalid."
        )
        raise ValueError(err_str)

    func.pattern = pattern
    return func<|MERGE_RESOLUTION|>--- conflicted
+++ resolved
@@ -56,13 +56,9 @@
     if comm.rank == 0:
         mkdir(run_out_dir)
     if comm.size == 1:
-<<<<<<< HEAD
-        ncore = multiprocessing.cpu_count() # use all available CPU cores if not an MPI run
-=======
         ncore = (
             multiprocessing.cpu_count()
         )  # use all available CPU cores if not an MPI run
->>>>>>> 7a98c972
 
     # TODO: Define a list of savers which have no output dataset and so need to
     # be treated differently to other methods. Probably should be handled in a
@@ -100,16 +96,10 @@
     has_reslice_warn_printed = False
 
     # Associate patterns to method function objects
-<<<<<<< HEAD
     for i, (module_path, func, func_runner, params, is_loader) in enumerate(method_funcs):
         func = \
             _assign_pattern_to_method(func, module_path, params['method_name'])
         method_funcs[i] = (module_path, func, func_runner, params, is_loader)
-=======
-    for i, (module_path, func, params, is_loader) in enumerate(method_funcs):
-        func = _assign_pattern_to_method(func, module_path, params["method_name"])
-        method_funcs[i] = (module_path, func, params, is_loader)
->>>>>>> 7a98c972
 
     # get a list with booleans to identify when reslicing needed (True) or not
     # (False).
@@ -117,15 +107,9 @@
     reslice_bool_list = _check_if_should_reslice(patterns)
 
     # Run the methods
-<<<<<<< HEAD
     for idx, (module_path, func, func_runner, params, is_loader) in enumerate(method_funcs):
         package = module_path.split('.')[0]
         method_name = params.pop('method_name')
-=======
-    for idx, (module_path, func, params, is_loader) in enumerate(method_funcs):
-        package = module_path.split(".")[0]
-        method_name = params.pop("method_name")
->>>>>>> 7a98c972
         task_no_str = f"Running task {idx+1}"
         pattern_str = f"(pattern={func.pattern.name})"
         print_once(f"{task_no_str} {pattern_str}: {method_name}...", comm)
@@ -156,19 +140,11 @@
             # Define all params relevant to httomo that a wrapper function might
             # need
             possible_extra_params = [
-<<<<<<< HEAD
                 (['darks'], darks),
                 (['flats'], flats),
                 (['angles', 'angles_radians'], angles),
                 (['comm'], comm),
                 (['out_dir'], run_out_dir)
-=======
-                (["darks"], darks),
-                (["flats"], flats),
-                (["angles", "angles_radians"], angles),
-                (["comm"], comm),
-                (["out_dir"], run_out_dir),
->>>>>>> 7a98c972
             ]
         else:
             save_result = False
@@ -213,16 +189,9 @@
 
             # Check for any extra params unrelated to tomopy but related to
             # HTTomo that should be added in
-<<<<<<< HEAD
             httomo_params = \
                 _check_signature_for_httomo_params(func_runner, method_name, possible_extra_params)            
-            
-=======
-            httomo_params = _check_signature_for_httomo_params(
-                func, possible_extra_params
-            )
-
->>>>>>> 7a98c972
+
             # Get the information describing if the method is being run only
             # once, or multiple times with different input datasets
             #
@@ -256,11 +225,7 @@
             params.update({"ncore": ncore})
 
             # Check if method type signature requires global statistics
-<<<<<<< HEAD
             req_glob_stats = 'glob_stats' in signature(func_runner).parameters
-=======
-            req_glob_stats = "glob_stats" in signature(func).parameters
->>>>>>> 7a98c972
 
             for i, in_dataset in enumerate(data_in):
                 if save_result:
@@ -281,17 +246,10 @@
                 if req_glob_stats is True:
                     stats = _fetch_glob_stats(datasets[in_dataset], comm)
                     glob_stats[idx][in_dataset] = stats
-<<<<<<< HEAD
-                    params.update({'glob_stats': stats})
-
-                _run_method(func_runner, idx+1, package, method_name, in_dataset,
-                            data_out[i], datasets, params, httomo_params,
-                            SAVERS_NO_DATA_OUT_PARAM, comm, out_dir=out_dir)
-=======
                     params.update({"glob_stats": stats})
 
                 _run_method(
-                    func,
+                    func_runner,
                     idx + 1,
                     package,
                     method_name,
@@ -304,7 +262,6 @@
                     comm,
                     out_dir=out_dir,
                 )
->>>>>>> 7a98c972
 
     # Print the number of reslice operations peformed in the pipeline
     reslice_summary_str = f"Total number of reslices: {reslice_counter}"
@@ -465,7 +422,7 @@
             method_name, method_conf = module_conf.popitem()
             method_conf["method_name"] = method_name
             method_func = getattr(module, method_name)
-<<<<<<< HEAD
+
             method_funcs.append((
                 module_name,
                 method_func,
@@ -475,13 +432,6 @@
             ))
         elif (split_module_name[0] == 'tomopy') or (split_module_name[0] == 'httomolib'):
             # The structure of wrapper functions for tomopy and httomolib is that 
-=======
-            method_funcs.append((module_name, method_func, method_conf, is_loader))
-        elif (split_module_name[0] == "tomopy") or (
-            split_module_name[0] == "httomolib"
-        ):
-            # The structure of wrapper functions for tomopy and httomolib is that
->>>>>>> 7a98c972
             # each module in tomopy/httomolib is represented by a function in httomo.
             #
             # For example, the module `tomopy.misc.corr` module (which contains
@@ -491,9 +441,7 @@
             # Different method functions that are available in the
             # `tomopy.misc.corr` module are then exposed in httomo by passing a
             # `method_name` parameter to the corr() function via the YAML config
-<<<<<<< HEAD
-            # file.          
-                       
+            # file.   
             
             # wrapper_module = httomolib_wrapper(split_module_name[1], split_module_name[2], comm)
             ##
@@ -516,17 +464,6 @@
                 method_conf,
                 False
             ))
-=======
-            # file.
-            wrapper_module_name = ".".join(split_module_name[:-1])
-            wrapper_module_name = f"wrappers.{wrapper_module_name}"
-            wrapper_module = import_module(wrapper_module_name)
-            wrapper_func_name = split_module_name[-1]
-            wrapper_func = getattr(wrapper_module, wrapper_func_name)
-            method_name, method_conf = module_conf.popitem()
-            method_conf["method_name"] = method_name
-            method_funcs.append((module_name, wrapper_func, method_conf, False))
->>>>>>> 7a98c972
         else:
             err_str = (
                 f"An unknown module name was encountered: " f"{split_module_name[0]}"
@@ -536,16 +473,8 @@
     return method_funcs
 
 
-<<<<<<< HEAD
-def _run_method(func_runner: Callable, task_no: int, package_name: str,
-                method_name: str, in_dataset: str,
-                out_dataset: Union[str, List[str]],
-                datasets: Dict[str, ndarray], method_params: Dict,
-                httomo_params: Dict, savers_no_data_out_param: List[str],
-                comm: MPI.Comm, out_dir: str=None) -> ndarray:
-=======
 def _run_method(
-    func: Callable,
+    func_runner: Callable,
     task_no: int,
     package_name: str,
     method_name: str,
@@ -558,7 +487,6 @@
     comm: MPI.Comm,
     out_dir: str = None,
 ) -> ndarray:
->>>>>>> 7a98c972
     """Run a method function in the processing pipeline.
 
     Parameters
@@ -607,13 +535,8 @@
         # kind of output
         return
     else:
-<<<<<<< HEAD
         res = \
             _run_method_wrapper(func_runner, method_name, method_params, httomo_params)
-
-=======
-        res = _run_method_wrapper(func, method_name, method_params, httomo_params)
->>>>>>> 7a98c972
 
     # Store the output(s) of the method in the appropriate dataset in the
     # `datasets` dict
@@ -669,14 +592,8 @@
     return func(**params)
 
 
-<<<<<<< HEAD
 def _run_method_wrapper(func_runner: Callable, method_name:str, method_params: Dict,
                        httomo_params: Dict) -> ndarray:
-=======
-def _run_method_wrapper(
-    func: Callable, method_name: str, method_params: Dict, httomo_params: Dict
-) -> ndarray:
->>>>>>> 7a98c972
     """Run a wrapper method function (httomolib/tomopy) in the processing pipeline.
 
     Parameters
@@ -697,16 +614,10 @@
     """
     return func_runner(method_name, method_params, **httomo_params)
 
-<<<<<<< HEAD
-def _check_signature_for_httomo_params(func: Callable,
+
+def _check_signature_for_httomo_params(func_runner: Callable,
                                        method_name:str,
                                        params: List[Tuple[List[str], object]]) -> Dict:
-=======
-
-def _check_signature_for_httomo_params(
-    func: Callable, params: List[Tuple[List[str], object]]
-) -> Dict:
->>>>>>> 7a98c972
     """Check if the given method requires any parameters related to HTTomo.
 
     Parameters
