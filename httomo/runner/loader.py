--- conflicted
+++ resolved
@@ -33,314 +33,4 @@
     @property
     def angles_total(self) -> int:
         """angles dimension of the loaded data"""
-<<<<<<< HEAD
-        ...  # pragma: no cover
-
-
-class DarksFlatsFileConfig(NamedTuple):
-    file: Path
-    data_path: str
-    image_key_path: Optional[str]
-
-
-class RawAngles(NamedTuple):
-    data_path: str
-
-
-class UserDefinedAngles(NamedTuple):
-    start_angle: int
-    stop_angle: int
-    angles_total: int
-
-
-AnglesConfig: TypeAlias = Union[RawAngles, UserDefinedAngles]
-
-
-class StandardTomoLoader(DataSetSource):
-    """
-    Loads an individual block at a time from raw data instead of an entire chunk.
-    """
-
-    def __init__(
-        self,
-        in_file: Path,
-        data_path: str,
-        image_key_path: Optional[str],
-        darks: DarksFlatsFileConfig,
-        flats: DarksFlatsFileConfig,
-        angles: AnglesConfig,
-        slicing_dim: Literal[0, 1, 2],
-        comm: MPI.Comm,
-    ) -> None:
-        if slicing_dim != 0:
-            raise NotImplementedError("Only slicing dim 0 is currently supported")
-
-        self._in_file = in_file
-        self._data_path = data_path
-        self._image_key_path = image_key_path
-        self._angles = angles
-        self._slicing_dim = slicing_dim
-        self._comm = comm
-        self._h5file = h5py.File(in_file, "r", driver="mpio", comm = comm)
-
-        self._data_indices = self._get_data_indices()
-        self._global_shape = self._get_global_data_shape()
-
-        chunk_index_slicing_dim = self._calculate_chunk_index_slicing_dim(
-            comm.rank,
-            comm.size,
-        )
-        next_process_chunk_index_slicing_dim = self._calculate_chunk_index_slicing_dim(
-            comm.rank + 1,
-            comm.size,
-        )
-
-        self._chunk_index = self._calculate_chunk_index(chunk_index_slicing_dim)
-        self._chunk_shape = self._calculate_chunk_shape(
-            chunk_index_slicing_dim,
-            next_process_chunk_index_slicing_dim,
-        )
-
-        angles_arr = self._get_angles()
-        darks_arr, flats_arr = get_darks_flats(darks, flats, comm)
-
-        dataset: h5py.Dataset = self._h5file[data_path]
-        # store the type here, since FullFileDataSet.data cannot be called (it would read the whole chunk)
-        self._dtype = dataset.dtype
-        self._data = FullFileDataSet(
-            data=dataset,
-            angles=angles_arr,
-            flats=flats_arr,
-            darks=darks_arr,
-            global_index=self._chunk_index,
-            chunk_shape=self._chunk_shape,
-            shape=self._global_shape,
-            data_offset=(self._data_indices[0], 0, 0),
-        )
-
-        weakref.finalize(self, self.finalize)
-
-    @property
-    def dtype(self) -> np.dtype:
-        return self._dtype
-
-    @property
-    def flats(self) -> np.ndarray:
-        return self._data.flats
-
-    @property
-    def darks(self) -> np.ndarray:
-        return self._data.darks
-
-    @property
-    def slicing_dim(self) -> Literal[0, 1, 2]:
-        return self._slicing_dim
-
-    @property
-    def global_shape(self) -> Tuple[int, int, int]:
-        return self._global_shape
-
-    def _get_global_data_shape(self) -> Tuple[int, int, int]:
-        dataset: h5py.Dataset = self._h5file[self._data_path]
-        global_shape = dataset.shape
-        return (len(self._data_indices), global_shape[1], global_shape[2])
-
-    @property
-    def chunk_index(self) -> Tuple[int, int, int]:
-        return self._chunk_index
-
-    def _calculate_chunk_index_slicing_dim(
-        self,
-        rank: int,
-        nprocs: int,
-    ) -> int:
-        """
-        Calculate the index of the chunk that is associated with the MPI process in the slicing
-        dimension, taking potential darks/flats into account
-        """
-        return round((len(self._data_indices) / nprocs) * rank)
-
-    # TODO: Assume projection slice dim for now, and therefore assume chunk index element
-    # ordering
-    # TODO: Assume no previewing/cropping
-    def _calculate_chunk_index(
-        self,
-        chunk_index_slicing_dim: int,
-    ) -> Tuple[int, int, int]:
-        return (chunk_index_slicing_dim, 0, 0)
-
-    @property
-    def chunk_shape(self) -> Tuple[int, int, int]:
-        return self._chunk_shape
-
-    # TODO: Assume projection slice dim for now, and therefore assume chunk shape element
-    # ordering
-    # TODO: Assume no previewing/cropping
-    def _calculate_chunk_shape(
-        self,
-        current_proc_chunk_index: int,
-        next_proc_chunk_index: int,
-    ) -> Tuple[int, int, int]:
-        return (
-            next_proc_chunk_index - current_proc_chunk_index,
-            self._global_shape[1],
-            self._global_shape[2],
-        )
-
-    def read_block(self, start: int, length: int) -> DataSetBlock:
-        block = self._data.make_block(self._slicing_dim, start, length)
-        return block
-
-    # NOTE: This method is largely copied from `load.get_data_indices()`; that function should
-    # be removed in the future if/when `StandardTomoLoader` gets merged.
-    def _get_data_indices(self) -> List[int]:
-        if self._image_key_path is None:
-            data: h5py.Dataset = self._h5file[self._data_path]
-            return np.arange(data.shape[0]).tolist()
-
-        return np.where(self._h5file[self._image_key_path][:] == 0)[0].tolist()
-
-    def _get_angles(
-        self,
-    ) -> np.ndarray:
-        if isinstance(self._angles, UserDefinedAngles):
-            return np.linspace(
-                self._angles.start_angle,
-                self._angles.stop_angle,
-                self._angles.angles_total,
-            )
-
-        return self._h5file[self._angles.data_path][...]
-
-    def finalize(self):
-        self._h5file.close()
-
-
-def get_darks_flats(
-    darks_config: DarksFlatsFileConfig,
-    flats_config: DarksFlatsFileConfig,
-    comm: MPI.Comm,
-) -> Tuple[np.ndarray, np.ndarray]:
-    def get_together():
-        with h5py.File(darks_config.file, "r", driver="mpio", comm=comm) as f:
-            darks_indices = np.where(f[darks_config.image_key_path][:] == 2)[0]
-            flats_indices = np.where(f[flats_config.image_key_path][:] == 1)[0]
-            dataset: h5py.Dataset = f[darks_config.data_path]
-            darks = dataset[darks_indices[0] : darks_indices[-1] + 1, :, :]
-            flats = dataset[flats_indices[0] : flats_indices[-1] + 1, :, :]
-        return darks, flats
-
-    def get_separate(config: DarksFlatsFileConfig):
-        with h5py.File(config.file, "r", driver="mpio", comm=comm) as f:
-            return f[config.data_path][...]
-
-    if darks_config.file != flats_config.file:
-        darks = get_separate(darks_config)
-        flats = get_separate(flats_config)
-        return darks, flats
-
-    return get_together()
-
-
-class StandardLoaderWrapper(LoaderInterface):
-    def __init__(
-        self,
-        comm: Comm,
-        # parameters that should be adjustable from YAML
-        in_file: Path,
-        data_path: str,
-        image_key_path: Optional[str],
-        darks: DarksFlatsFileConfig,
-        flats: DarksFlatsFileConfig,
-        angles: AnglesConfig,
-    ):
-        self.pattern = Pattern.projection
-        self.method_name = "standard_tomo"
-        self.package_name = "httomo"
-        self._detector_x: int = 0
-        self._detector_y: int = 0
-        self._angles_total: int = 0
-        self.comm = comm
-        self.in_file = in_file
-        self.data_path = data_path
-        self.image_key_path = image_key_path
-        self.darks = darks
-        self.flats = flats
-        self.angles = angles
-
-    def make_data_source(self) -> DataSetSource:
-        assert self.pattern in [Pattern.sinogram, Pattern.projection]
-        loader = StandardTomoLoader(
-            self.in_file,
-            self.data_path,
-            self.image_key_path,
-            self.darks,
-            self.flats,
-            self.angles,
-            1 if self.pattern == Pattern.sinogram else 0,
-            self.comm,
-        )
-        (self._angles_total, self._detector_y, self._detector_x) = loader.global_shape
-        return loader
-
-    @property
-    def detector_x(self) -> int:
-        return self._detector_x
-
-    @property
-    def detector_y(self) -> int:
-        return self._detector_y
-
-    @property
-    def angles_total(self) -> int:
-        return self._angles_total
-
-
-def make_loader(
-    repo: MethodRepository, module_path: str, method_name: str, comm: MPI.Comm, **kwargs
-) -> LoaderInterface:
-    """Produces a loader interface. Only StandardTomoWrapper is supported right now,
-    and this method has been added for backwards compatibility. Supporting other loaders
-    is a topic that still needs to be explored."""
-
-    if "standard_tomo" not in method_name:
-        raise NotImplementedError(
-            "Only the standard_tomo loader is currently supported"
-        )
-
-    # the following will raise KeyError if not present
-    in_file = kwargs["in_file"]
-    data_path = kwargs["data_path"]
-    image_key_path = kwargs["image_key_path"]
-    rotation_angles = kwargs["rotation_angles"]
-    angles_path = rotation_angles["data_path"]
-    # these will have defaults if not given
-    darks: dict = kwargs.get("darks", dict())
-    darks_file = darks.get("file", in_file)
-    darks_path = darks.get("data_path", data_path)
-    darks_image_key = darks.get("image_key_path", image_key_path)
-    flats: dict = kwargs.get("darks", dict())
-    flats_file = flats.get("file", in_file)
-    flats_path = flats.get("data_path", data_path)
-    flats_image_key = flats.get("image_key_path", image_key_path)
-    # TODO: handle these
-    dimension = int(kwargs.get("dimension", 1)) - 1
-    preview = kwargs.get("preview", (None, None, None))
-    pad = int(kwargs.get("pad", 0))
-
-    return StandardLoaderWrapper(
-        comm,
-        in_file=in_file,
-        data_path=data_path,
-        image_key_path=image_key_path,
-        darks=DarksFlatsFileConfig(
-            file=darks_file, data_path=darks_path, image_key_path=darks_image_key
-        ),
-        flats=DarksFlatsFileConfig(
-            file=flats_file, data_path=flats_path, image_key_path=flats_image_key
-        ),
-        angles=RawAngles(data_path=angles_path),
-    )
-=======
-        ...  # pragma: no cover
->>>>>>> 9b1aa0a7
+        ...  # pragma: no cover