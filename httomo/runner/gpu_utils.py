from mpi4py import MPI

from httomo.utils import gpu_enabled, xp


def gpumem_cleanup():
    """cleans up GPU memory and also the FFT plan cache"""
    if gpu_enabled:
        xp.get_default_memory_pool().free_all_blocks()
        cache = xp.fft.config.get_plan_cache()
        cache.clear()


def get_available_gpu_memory(safety_margin_percent: float = 10.0) -> int:
    try:
        import cupy as cp

        dev = cp.cuda.Device(get_gpu_id())
        with dev:
            gpumem_cleanup()
            pool = cp.get_default_memory_pool()
            available_memory = dev.mem_info[0] + pool.free_bytes()
            return int(available_memory * (1 - safety_margin_percent / 100.0))
    except:
<<<<<<< HEAD
        return int(100e9)  # arbitrarily high number - only used if GPU isn't available
=======
        return int(100e9)  # arbitrarily high number - only used if GPU isn't available


def get_gpu_id() -> int:
    """
    Get the ID of the specific GPU on the machine that the process should use
    """
    num_gpus = xp.cuda.runtime.getDeviceCount()
    global_comm = MPI.COMM_WORLD
    local_comm = global_comm.Split_type(MPI.COMM_TYPE_SHARED)
    return local_comm.rank % num_gpus
>>>>>>> f6a96d0c
<|MERGE_RESOLUTION|>--- conflicted
+++ resolved
@@ -22,9 +22,6 @@
             available_memory = dev.mem_info[0] + pool.free_bytes()
             return int(available_memory * (1 - safety_margin_percent / 100.0))
     except:
-<<<<<<< HEAD
-        return int(100e9)  # arbitrarily high number - only used if GPU isn't available
-=======
         return int(100e9)  # arbitrarily high number - only used if GPU isn't available
 
 
@@ -35,5 +32,4 @@
     num_gpus = xp.cuda.runtime.getDeviceCount()
     global_comm = MPI.COMM_WORLD
     local_comm = global_comm.Split_type(MPI.COMM_TYPE_SHARED)
-    return local_comm.rank % num_gpus
->>>>>>> f6a96d0c
+    return local_comm.rank % num_gpus