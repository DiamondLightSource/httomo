import abc
from typing import Literal, Optional, Protocol, Tuple
import numpy as np

from httomo.runner.dataset import DataSetBlock
from httomo.runner.auxiliary_data import AuxiliaryData

# Interfaces for an MPI-aware store for full datasets, where each process handles a *chunk*, and
# the data can be read or written in *blocks*, sliced in the slicing dimension.
#
# The source is used as an interface for readers, and sink for writers.
# Note that any implementation might implement both interfaces.
#
# Possible implementation (other approaches are thinkable):
# - Reading (DataSetSource):
#     - MPI is used to split the data into chunks for each process, which are attempted
#       to be read into memory in full in one go (assuming file source).
#     - If the available physical memory is not enough, it tries to read smaller parts
#       until it works. That part must be bigger or equal to the block size.
#     - The loader can be wrapped or implement this interface as well
#
# - Writing:
#     - data for the full chunk is allocated when the first block is written (so size in the
#       non-sliced dimensions are known, as well as data type)
#     - the number of slices per chunk has to be set/known somehow before
#     - it tries to allocate the full chunk in-memory
#     - if the allocation fails, it tries to reduce the slice and go through a file
#       for swapping data in/out of memory
#
# - Reslicing:
#     - for the loader interface, the slicing dim is simply set before the first read
#       and the data is read in that slicing direction
#     - for an implementation that is both a sink and a source,
#       after writing of the full chunk is done (or when a file is the basis),
#       `store.slicing_dim = 2` can be set to trigger a potential reslice
#     - if data is all file-based, nothing really changes - blocks will be read in
#       the other dimension with no issue
#     - if data chunk is in memory, an MPI reslice operation is triggered to update
#       the chunk

# Notes for implementation:
# - the BlockSplitter / BlockAggregator will read/write into these interfaces
# - after Aggregator has written to it, splitter can read from it in the next section
# - the loader wrapper can implement the source interface
# - perhaps the method wrapper for saving intermediate files could use an instance of
#   the sink interface - with some setting to definitely write to files.
#   finalize would take care of making sure that everything is written to disk in the end


class DataSetSource(Protocol):
    """MPI-aware source for full datasets, where each process handles a *chunk*, and
    the data can be read in *blocks*, sliced in the given slicing dimension"""

    @property
    def dtype(self) -> np.dtype:
        ...  # pragma: no cover
    
    @property
    def global_shape(self) -> Tuple[int, int, int]:
        """Global data shape across all processes that we eventually have to read."""
        ...  # pragma: no cover

    @property
    def chunk_shape(self) -> Tuple[int, int, int]:
        """Returns the shape of a chunk, i.e. the data processed in the current
        MPI process (whether it fits in memory or not)"""
        ...  # pragma: no cover

    @property
    def global_index(self) -> Tuple[int, int, int]:
        """Returns the start index of the chunk within the global data array"""
        ...  # pragma: no cover

    @property
    def slicing_dim(self) -> Literal[0, 1, 2]:
        """Slicing dimension - 0, 1, or 2"""
        ...  # pragma: no cover
        
    @property
<<<<<<< HEAD
    def darks(self) -> np.ndarray:
        """Darks array"""
        ...  # pragma: no cover
        
    @property
    def has_gpu_darks(self) -> bool:
        """Check if darks array has already been cached on the GPU"""
        ...  # pragma: no cover
        
    @property
    def flats(self) -> np.ndarray:
        """Flats array"""
=======
    def aux_data(self) -> AuxiliaryData:
        """Auxiliary data"""
>>>>>>> 9b1aa0a7
        ...  # pragma: no cover
        
    @property
    def has_gpu_flats(self) -> bool:
        """Check if flats array has already been cached on the GPU"""
        ...  # pragma: no cover

    def read_block(self, start: int, length: int) -> DataSetBlock:
        """Reads a block from the dataset, starting at `start` of length `length`,
        in the current slicing dimension. Note that `start` is chunk-based,
        i.e. mean different things in different processes."""
        ...  # pragma: no cover

    def finalize(self):
        """Method intended to be called after reading all blocks is done,
        to give implementations a chance to close files, free memory, etc."""
        ...  # pragma: no cover


class DataSetSink(Protocol):
    @property
    def global_shape(self) -> Tuple[int, int, int]:
        """Global data shape across all processes that we eventually have to write."""
        ...  # pragma: no cover

    @property
    def chunk_shape(self) -> Tuple[int, int, int]:
        """Returns the shape of a chunk, i.e. the data processed in the current
        MPI process (whether it fits in memory or not)"""
        ...  # pragma: no cover

    @property
    def global_index(self) -> Tuple[int, int, int]:
        """Returns the start index of the chunk within the global data array"""
        ...  # pragma: no cover

    @property
    def slicing_dim(self) -> Literal[0, 1, 2]:
        """Slicing dimension - 0, 1, or 2"""
        ...  # pragma: no cover

    def write_block(self, block: DataSetBlock):
        """Writes a block to the store, starting at the index in dataset.chunk_index,
        in the current slicing dimension.

        NOTE: Implementers should make sure to move the dataset to CPU if required -
        it may be on GPU when this method is called."""
        ...  # pragma: no cover

    def finalize(self):
        """Method intended to be called after writing all blocks is done,
        to give implementations a chance to write everything to disk and close the file,
        etc."""
        ...  # pragma: no cover
        
class ReadableDataSetSink(DataSetSink):
    """Interface for a DataSetSink that is store-based, i.e. where it's possible to construct
       a reader from the same data store that this sink has been written first"""
       
    @abc.abstractmethod
    def make_reader(
        self, new_slicing_dim: Optional[Literal[0, 1, 2]] = None
    ) -> DataSetSource:
        """Method to make a source from this sink, which will read the data that was written,
        possibly in a new slicing dimension"""
        ...  # pragma: no cover


class DummySink(DataSetSink):
    """DataSetSink that does nothing - it purely drops the data"""

    def __init__(self, slicing_dim: Literal[0, 1, 2]):
        self._global_shape: Tuple[int, int, int] = (0, 0, 0)
        self._chunk_index: Tuple[int, int, int] = (0, 0, 0)
        self._chunk_shape: Tuple[int, int, int] = (0, 0, 0)
        self._slicing_dim = slicing_dim

    @property
    def global_shape(self) -> Tuple[int, int, int]:
        return self._global_shape

    @property
    def chunk_shape(self) -> Tuple[int, int, int]:
        return self._chunk_shape

    @property
    def global_index(self) -> Tuple[int, int, int]:
        return self._chunk_index

    @property
    def slicing_dim(self) -> Literal[0, 1, 2]:
        return self._slicing_dim

    def write_block(self, block: DataSetBlock):
        self._global_shape = block.global_shape
        self._chunk_shape = block.chunk_shape
        self._chunk_index = block.chunk_index

    def finalize(self):
        pass  # pragma: no cover<|MERGE_RESOLUTION|>--- conflicted
+++ resolved
@@ -77,23 +77,8 @@
         ...  # pragma: no cover
         
     @property
-<<<<<<< HEAD
-    def darks(self) -> np.ndarray:
-        """Darks array"""
-        ...  # pragma: no cover
-        
-    @property
-    def has_gpu_darks(self) -> bool:
-        """Check if darks array has already been cached on the GPU"""
-        ...  # pragma: no cover
-        
-    @property
-    def flats(self) -> np.ndarray:
-        """Flats array"""
-=======
     def aux_data(self) -> AuxiliaryData:
         """Auxiliary data"""
->>>>>>> 9b1aa0a7
         ...  # pragma: no cover
         
     @property
