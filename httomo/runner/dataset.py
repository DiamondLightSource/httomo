from typing import Optional, Tuple, Union
from typing_extensions import TypeAlias
from httomo.runner.auxiliary_data import AuxiliaryData
from httomo.utils import gpu_enabled, xp
import numpy as np

from httomo.utils import make_3d_shape_from_shape
from httomo.utils import make_3d_shape_from_array


class DataSetBlock:
    """Represents a slice/block of a dataset, as returned returned by `make_block`
    in a DataSet object. It is a DataSet (inherits from it) and users can mostly
    ignore the fact that it's just a view.

    It stores the base object internally and routes all calls for the auxilliary
    arrays to the base object (darks/flats/angles). It does not store these directly.
    """
    
    generic_array: TypeAlias = Union[np.ndarray, xp.ndarray]

    def __init__(
        self,
        data: np.ndarray,
        aux_data: AuxiliaryData,
        slicing_dim: int = 0,
        block_start: int = 0,
        chunk_start: int = 0,
        global_shape: Optional[Tuple[int, int, int]] = None,
        chunk_shape: Optional[Tuple[int, int, int]] = None,
    ):
        self._data = data
        self._aux_data = aux_data
        self._slicing_dim = slicing_dim
        self._block_start = block_start
        self._chunk_start = chunk_start

        if global_shape is None:
            self._global_shape = make_3d_shape_from_array(data)
        else:
            self._global_shape = global_shape
            
        if chunk_shape is None:
            self._chunk_shape = make_3d_shape_from_array(data)
        else:
            self._chunk_shape = chunk_shape

        chunk_index = [0, 0, 0]
        chunk_index[slicing_dim] += block_start
        self._chunk_index = make_3d_shape_from_shape(chunk_index)
        global_index = [0, 0, 0]
        global_index[slicing_dim] += chunk_start + block_start
        self._global_index = make_3d_shape_from_shape(global_index)

        self._check_inconsistencies()
        
    def _check_inconsistencies(self):
        if self.chunk_index[self.slicing_dim] < 0:
            raise ValueError("block start index must be >= 0")
        if self.chunk_index[self.slicing_dim] + self.shape[self.slicing_dim] > self.chunk_shape[self.slicing_dim]:
            raise ValueError("block spans beyond the chunk's boundaries")
        if self.global_index[self.slicing_dim] < 0:
            raise ValueError("chunk start index must be >= 0")
        if self.global_index[self.slicing_dim] + self.shape[self.slicing_dim] > self.global_shape[self.slicing_dim]:
            raise ValueError("chunk spans beyond the global data boundaries")
        if any(self.chunk_shape[i] > self.global_shape[i] for i in range(3)):    
            raise ValueError("chunk shape is larger than the global shape")
        if any(self.shape[i] > self.chunk_shape[i] for i in range(3)):
            raise ValueError("block shape is larger than the chunk shape")
        if any(self.shape[i] != self.global_shape[i] for i in range(3) if i != self.slicing_dim):
            raise ValueError("block shape inconsistent with non-slicing dims of global shape")
        
        assert not any(self.chunk_shape[i] != self.global_shape[i] for i in range(3) if i != self.slicing_dim)

    @property
    def aux_data(self) -> AuxiliaryData:
        return self._aux_data
    
    @property
    def shape(self) -> Tuple[int, int, int]:
        """Shape of the data in this block"""
        return make_3d_shape_from_array(self._data)

    @property
    def chunk_index(self) -> Tuple[int, int, int]:
        """The index of this block within the chunk handled by the current process"""
        return self._chunk_index

    @property
    def chunk_shape(self) -> Tuple[int, int, int]:
        """Shape of the full chunk handled by the current process"""
        return self._chunk_shape
    
    @property
    def global_index(self) -> Tuple[int, int, int]:
        """The index of this block within the global data across all processes"""
        return self._global_index

    @property
    def global_shape(self) -> Tuple[int, int, int]:
        """Shape of the global data across all processes"""
        return self._global_shape
    
    @property
    def is_cpu(self) -> bool:
        return getattr(self._data, "device", None) is None
    
    @property
    def is_gpu(self) -> bool:
        return not self.is_cpu
    
    @property
    def angles(self) -> np.ndarray:
        return self._aux_data.get_angles()
    
    @angles.setter
    def angles(self, new_angles: np.ndarray):
        self._aux_data.set_angles(new_angles)
    
    @property
    def angles_radians(self) -> np.ndarray:
        return self.angles
    
    @angles_radians.setter
    def angles_radians(self, new_angles: np.ndarray):
        self.angles = new_angles

    @property
    def is_last_in_chunk(self) -> bool:
        """Check if the current dataset is the final one for the chunk handled by the current process"""
        return (
            self.chunk_index[self._slicing_dim] + self.shape[self._slicing_dim]
            == self.chunk_shape[self._slicing_dim]
        )

    @property
    def slicing_dim(self) -> int:
        return self._slicing_dim
    
    def _empty_aux_array(self):
        empty_shape = list(self._data.shape)
        empty_shape[self.slicing_dim] = 0
        return np.empty_like(self._data, shape=empty_shape)

    @property
    def data(self) -> generic_array:
        return self._data

    @data.setter
    def data(self, new_data: generic_array):
        global_shape = list(self._global_shape)
        chunk_shape = list(self._chunk_shape)
        for i in range(3):
            if i != self.slicing_dim:
                global_shape[i] = new_data.shape[i]
                chunk_shape[i] = new_data.shape[i]
            elif self._data.shape[i] != new_data.shape[i]:
                raise ValueError("shape mismatch in slicing dimension")
                
        self._data = new_data
        self._global_shape = make_3d_shape_from_shape(global_shape)
        self._chunk_shape = make_3d_shape_from_shape(chunk_shape)

    @property
    def darks(self) -> generic_array:
        darks = self._aux_data.get_darks(self.is_gpu)
        if darks is None:
            darks = self._empty_aux_array()
        return darks

    @darks.setter
    def darks(self, darks: generic_array):
        self._aux_data.set_darks(darks)
        
    # alias
    @property
    def dark(self) -> generic_array:
        return self.darks
    
    @dark.setter
    def dark(self, darks: generic_array):
        self.darks = darks
    
    @property
    def flats(self) -> generic_array:
        flats = self._aux_data.get_flats(self.is_gpu)
        if flats is None:
            flats = self._empty_aux_array()
        return flats

    @flats.setter
    def flats(self, flats: generic_array):
        self._aux_data.set_flats(flats)
        
    # alias
    @property
    def flat(self) -> generic_array:
        return self.flats
    
    @flat.setter
    def flat(self, flats: generic_array):
        self.flats = flats

    def to_gpu(self):
        if not gpu_enabled:
            raise ValueError("no GPU available")
        # from doc: if already on GPU, no copy is taken
        self._data = xp.asarray(self.data, order="C")        

    def to_cpu(self):
        if not gpu_enabled:
            return
        self._data = xp.asnumpy(self.data, order="C")
    
    def __dir__(self) -> list[str]:
        """Return only those properties that are relevant for the data"""
<<<<<<< HEAD
        return ["data", "angles", "angles_radians", "darks", "flats", "dark", "flat"]

    ###### internal helpers ######

    def get_value(
        self, field: str, data_is_gpu: Optional[bool] = None
    ) -> generic_array:
        """Helper function to get a field from this object.
        It uses getattr/setattr a lot, to allow for re-use from all the getters.

        `data_is_gpu` can be used to tell this method to assume the data array
        is on GPU or not - it will be used instead of self.is_gpu if given"""

        # angles always stay on CPU
        if field == "angles":
            return getattr(self, f"_{field}")

        is_gpu = data_is_gpu if data_is_gpu is not None else self.is_gpu
        if is_gpu:
            setattr(
                self,
                f"_{field}_gpu",
                self._transfer_if_needed(
                    getattr(self, f"_{field}"), getattr(self, f"_{field}_gpu")
                ),
            )
            return getattr(self, f"_{field}_gpu")
        if gpu_enabled and getattr(self, f"_{field}_dirty"):
            setattr(self, f"_{field}", xp.asnumpy(getattr(self, f"_{field}_gpu")))
            setattr(self, f"_{field}_dirty", False)
        return getattr(self, f"_{field}")

    def set_value(self, field: str, new_data: generic_array):
        """Sets a value of a field in this object, only if unlocked.
        It is a helper used in the setters for darks, flats, angles"""
        if self.is_locked:
            raise ValueError(f"attempt to reset {field} in a locked dataset")
        if not gpu_enabled or field == "angles":
            assert (
                getattr(new_data, "device", None) is None
            ), f"GPU array for CPU-only field {field}"
            setattr(self, f"_{field}", new_data)
            return
        if getattr(new_data, "device", None) is not None:
            # got GPU data - mark CPU dirty
            setattr(self, f"_{field}_gpu", new_data)
            setattr(self, f"_{field}_dirty", True)
        else:
            # got CPU data - make sure we remove cached GPU array
            setattr(self, f"_{field}_gpu", None)
            setattr(self, f"_{field}", new_data)

    def _transfer_if_needed(self, cpuarray: np.ndarray, gpuarray: Optional[xp.ndarray]):
        """Internal helper to transfer flats/darks/angles lazily"""
        if gpuarray is None:
            gpuarray = xp.asarray(cpuarray, order='C')
        assert (
            gpuarray.device.id == xp.cuda.Device().id
        ), f"GPU array is on a different GPU (expected: {xp.cuda.Device().id}, actual: {gpuarray.device.id})"
        return gpuarray


class DataSetBlock(DataSet):
    """Represents a slice/block of a dataset, as returned returned by `make_block`
    in a DataSet object. It is a DataSet (inherits from it) and users can mostly
    ignore the fact that it's just a view.

    It stores the base object internally and routes all calls for the auxilliary
    arrays to the base object (darks/flats/angles). It does not store these directly.
    """

    def __init__(self, base: DataSet, dim: int, start: int, length: int):
        idx_expr = [(0, base.shape[0]), (0, base.shape[1]), (0, base.shape[2])]
        idx_expr[dim] = (start, start + length)
        global_index = list(base.global_index)
        global_index[dim] += start
        # we pass an empty size-0 array to base class, as we're not going to use these
        # fields anyway here (we access the originals via self._base)
        super().__init__(
            data=base.get_data_block(
                idx_expr[0][0],
                idx_expr[0][1],
                idx_expr[1][0],
                idx_expr[1][1],
                idx_expr[2][0],
                idx_expr[2][1],
            ),
            flats=np.empty((0,)),
            darks=np.empty((0,)),
            angles=np.empty((0,)),
            global_shape=base.global_shape,
            global_index=(global_index[0], global_index[1], global_index[2]),
        )
        self._base = base
        idx = [0, 0, 0]
        idx[dim] = start
        self._chunk_shape = base.chunk_shape
        self._chunk_index = (idx[0], idx[1], idx[2])
        self._dim = dim

    @property
    def is_block(self) -> bool:
        return True

    @property
    def is_full(self) -> bool:
        """Check if the dataset is the full global data"""
        return False

    @property
    def chunk_index(self) -> Tuple[int, int, int]:
        """The index of this dataset within the chunk handled by the current process"""
        return self._chunk_index

    @property
    def chunk_shape(self) -> Tuple[int, int, int]:
        """Shape of the full chunk handled by the current process"""
        return self._chunk_shape

    @property
    def data(self) -> DataSet.generic_array:
        return super().data

    @data.setter
    def data(self, new_data: DataSet.generic_array):
        super()._set_data(new_data)
        chunk_shape = np.array(new_data.shape)
        chunk_shape[self._dim] = self._base.chunk_shape[self._dim]
        self._chunk_shape = (chunk_shape[0], chunk_shape[1], chunk_shape[2])

    @property
    def is_last_in_chunk(self) -> bool:
        """Check if the current dataset is the final one for the chunk handled by the current process"""
        return (
            self.chunk_index[self._dim] + self.shape[self._dim]
            == self.chunk_shape[self._dim]
        )

    @property
    def base(self) -> DataSet:
        """Get the original (unblocked) dataset"""
        return self._base

    def set_value(self, field: str, new_data: DataSet.generic_array):
        raise ValueError(f"Cannot update field {field} in a block/slice dataset")

    def get_value(
        self, field: str, is_gpu: Optional[bool] = None
    ) -> DataSet.generic_array:
        return self._base.get_value(field, self.is_gpu if is_gpu is None else is_gpu)

    def make_block(self, dim: int, start: int = 0, length: Optional[int] = None):
        raise ValueError("Cannot slice a dataset that is already a slice")


class FullFileDataSet(DataSet):
    generic_array = DataSet.generic_array

    def __init__(
        self,
        data: np.ndarray,
        angles: np.ndarray,
        flats: np.ndarray,
        darks: np.ndarray,
        global_index: Tuple[int, int, int],
        chunk_shape: Tuple[int, int, int],
        shape: Tuple[int, int, int],
        data_offset: Tuple[int, int, int] = (0, 0, 0),
    ):
        super().__init__(
            data,
            angles,
            flats,
            darks,
            (data.shape[0], data.shape[1], data.shape[2]),
            global_index,
        )
        self._chunk_shape = chunk_shape
        self._shape = shape
        self._data_offset = data_offset

    @property
    def shape(self) -> Tuple[int, int, int]:
        return self._shape

    @property
    def chunk_shape(self) -> Tuple[int, int, int]:
        return self._chunk_shape

    @property
    def is_full(self) -> bool:
        return True

    @property
    def data(self) -> DataSet.generic_array:
        raise NotImplementedError("This method should not be called in FullFileDataSet")

    @data.setter
    def data(self, new_data: DataSet.generic_array):
        self.set_data_block((0, 0, 0), new_data)

    def set_data_block(
        self, start_idx: Tuple[int, int, int], new_data: DataSet.generic_array
    ):
        if any(
            start + length > self._chunk_shape[i]
            for i, (start, length) in enumerate(zip(start_idx, new_data.shape))
        ):
            raise ValueError(
                "in a FullFileDataSet, changing shape of a chunk is not allowed"
            )
        if self._data.dtype != new_data.dtype:
            raise ValueError(
                "in a FullFileDataSet, changing the datatype is not allowed"
            )
        if getattr(new_data, "device", None) is not None:
            new_data = xp.asnumpy(new_data)

        self._data[
            self._global_index[0]
            + start_idx[0] : self._global_index[0]
            + start_idx[0]
            + new_data.shape[0],
            self._global_index[1]
            + start_idx[1] : self._global_index[1]
            + start_idx[1]
            + new_data.shape[1],
            self._global_index[2]
            + start_idx[2] : self._global_index[2]
            + start_idx[2]
            + new_data.shape[2],
        ] = new_data

    def get_data_block(
        self, start0: int, stop0: int, start1: int, stop1: int, start2: int, stop2: int
    ) -> DataSet.generic_array:
        # `self._data_offset` and `self._global_index` are used for block reading offsets
        # required by `StandardTomoLoader`. For all other objects using `FullFileDataSet`,
        # `self.global_index` exclusively is used for offsetting block reads.
        start0 += self._global_index[0] + self._data_offset[0]
        stop0 += self._global_index[0] + self._data_offset[0]
        start1 += self._global_index[1] + self._data_offset[1]
        stop1 += self._global_index[1] + self._data_offset[1]
        start2 += self._global_index[2] + self._data_offset[2]
        stop2 += self._global_index[2] + self._data_offset[2]
        return self._data[start0:stop0, start1:stop1, start2:stop2]
=======
        return ["data", "angles", "angles_radians", "darks", "flats", "dark", "flat"]
>>>>>>> 9b1aa0a7
<|MERGE_RESOLUTION|>--- conflicted
+++ resolved
@@ -214,253 +214,4 @@
     
     def __dir__(self) -> list[str]:
         """Return only those properties that are relevant for the data"""
-<<<<<<< HEAD
-        return ["data", "angles", "angles_radians", "darks", "flats", "dark", "flat"]
-
-    ###### internal helpers ######
-
-    def get_value(
-        self, field: str, data_is_gpu: Optional[bool] = None
-    ) -> generic_array:
-        """Helper function to get a field from this object.
-        It uses getattr/setattr a lot, to allow for re-use from all the getters.
-
-        `data_is_gpu` can be used to tell this method to assume the data array
-        is on GPU or not - it will be used instead of self.is_gpu if given"""
-
-        # angles always stay on CPU
-        if field == "angles":
-            return getattr(self, f"_{field}")
-
-        is_gpu = data_is_gpu if data_is_gpu is not None else self.is_gpu
-        if is_gpu:
-            setattr(
-                self,
-                f"_{field}_gpu",
-                self._transfer_if_needed(
-                    getattr(self, f"_{field}"), getattr(self, f"_{field}_gpu")
-                ),
-            )
-            return getattr(self, f"_{field}_gpu")
-        if gpu_enabled and getattr(self, f"_{field}_dirty"):
-            setattr(self, f"_{field}", xp.asnumpy(getattr(self, f"_{field}_gpu")))
-            setattr(self, f"_{field}_dirty", False)
-        return getattr(self, f"_{field}")
-
-    def set_value(self, field: str, new_data: generic_array):
-        """Sets a value of a field in this object, only if unlocked.
-        It is a helper used in the setters for darks, flats, angles"""
-        if self.is_locked:
-            raise ValueError(f"attempt to reset {field} in a locked dataset")
-        if not gpu_enabled or field == "angles":
-            assert (
-                getattr(new_data, "device", None) is None
-            ), f"GPU array for CPU-only field {field}"
-            setattr(self, f"_{field}", new_data)
-            return
-        if getattr(new_data, "device", None) is not None:
-            # got GPU data - mark CPU dirty
-            setattr(self, f"_{field}_gpu", new_data)
-            setattr(self, f"_{field}_dirty", True)
-        else:
-            # got CPU data - make sure we remove cached GPU array
-            setattr(self, f"_{field}_gpu", None)
-            setattr(self, f"_{field}", new_data)
-
-    def _transfer_if_needed(self, cpuarray: np.ndarray, gpuarray: Optional[xp.ndarray]):
-        """Internal helper to transfer flats/darks/angles lazily"""
-        if gpuarray is None:
-            gpuarray = xp.asarray(cpuarray, order='C')
-        assert (
-            gpuarray.device.id == xp.cuda.Device().id
-        ), f"GPU array is on a different GPU (expected: {xp.cuda.Device().id}, actual: {gpuarray.device.id})"
-        return gpuarray
-
-
-class DataSetBlock(DataSet):
-    """Represents a slice/block of a dataset, as returned returned by `make_block`
-    in a DataSet object. It is a DataSet (inherits from it) and users can mostly
-    ignore the fact that it's just a view.
-
-    It stores the base object internally and routes all calls for the auxilliary
-    arrays to the base object (darks/flats/angles). It does not store these directly.
-    """
-
-    def __init__(self, base: DataSet, dim: int, start: int, length: int):
-        idx_expr = [(0, base.shape[0]), (0, base.shape[1]), (0, base.shape[2])]
-        idx_expr[dim] = (start, start + length)
-        global_index = list(base.global_index)
-        global_index[dim] += start
-        # we pass an empty size-0 array to base class, as we're not going to use these
-        # fields anyway here (we access the originals via self._base)
-        super().__init__(
-            data=base.get_data_block(
-                idx_expr[0][0],
-                idx_expr[0][1],
-                idx_expr[1][0],
-                idx_expr[1][1],
-                idx_expr[2][0],
-                idx_expr[2][1],
-            ),
-            flats=np.empty((0,)),
-            darks=np.empty((0,)),
-            angles=np.empty((0,)),
-            global_shape=base.global_shape,
-            global_index=(global_index[0], global_index[1], global_index[2]),
-        )
-        self._base = base
-        idx = [0, 0, 0]
-        idx[dim] = start
-        self._chunk_shape = base.chunk_shape
-        self._chunk_index = (idx[0], idx[1], idx[2])
-        self._dim = dim
-
-    @property
-    def is_block(self) -> bool:
-        return True
-
-    @property
-    def is_full(self) -> bool:
-        """Check if the dataset is the full global data"""
-        return False
-
-    @property
-    def chunk_index(self) -> Tuple[int, int, int]:
-        """The index of this dataset within the chunk handled by the current process"""
-        return self._chunk_index
-
-    @property
-    def chunk_shape(self) -> Tuple[int, int, int]:
-        """Shape of the full chunk handled by the current process"""
-        return self._chunk_shape
-
-    @property
-    def data(self) -> DataSet.generic_array:
-        return super().data
-
-    @data.setter
-    def data(self, new_data: DataSet.generic_array):
-        super()._set_data(new_data)
-        chunk_shape = np.array(new_data.shape)
-        chunk_shape[self._dim] = self._base.chunk_shape[self._dim]
-        self._chunk_shape = (chunk_shape[0], chunk_shape[1], chunk_shape[2])
-
-    @property
-    def is_last_in_chunk(self) -> bool:
-        """Check if the current dataset is the final one for the chunk handled by the current process"""
-        return (
-            self.chunk_index[self._dim] + self.shape[self._dim]
-            == self.chunk_shape[self._dim]
-        )
-
-    @property
-    def base(self) -> DataSet:
-        """Get the original (unblocked) dataset"""
-        return self._base
-
-    def set_value(self, field: str, new_data: DataSet.generic_array):
-        raise ValueError(f"Cannot update field {field} in a block/slice dataset")
-
-    def get_value(
-        self, field: str, is_gpu: Optional[bool] = None
-    ) -> DataSet.generic_array:
-        return self._base.get_value(field, self.is_gpu if is_gpu is None else is_gpu)
-
-    def make_block(self, dim: int, start: int = 0, length: Optional[int] = None):
-        raise ValueError("Cannot slice a dataset that is already a slice")
-
-
-class FullFileDataSet(DataSet):
-    generic_array = DataSet.generic_array
-
-    def __init__(
-        self,
-        data: np.ndarray,
-        angles: np.ndarray,
-        flats: np.ndarray,
-        darks: np.ndarray,
-        global_index: Tuple[int, int, int],
-        chunk_shape: Tuple[int, int, int],
-        shape: Tuple[int, int, int],
-        data_offset: Tuple[int, int, int] = (0, 0, 0),
-    ):
-        super().__init__(
-            data,
-            angles,
-            flats,
-            darks,
-            (data.shape[0], data.shape[1], data.shape[2]),
-            global_index,
-        )
-        self._chunk_shape = chunk_shape
-        self._shape = shape
-        self._data_offset = data_offset
-
-    @property
-    def shape(self) -> Tuple[int, int, int]:
-        return self._shape
-
-    @property
-    def chunk_shape(self) -> Tuple[int, int, int]:
-        return self._chunk_shape
-
-    @property
-    def is_full(self) -> bool:
-        return True
-
-    @property
-    def data(self) -> DataSet.generic_array:
-        raise NotImplementedError("This method should not be called in FullFileDataSet")
-
-    @data.setter
-    def data(self, new_data: DataSet.generic_array):
-        self.set_data_block((0, 0, 0), new_data)
-
-    def set_data_block(
-        self, start_idx: Tuple[int, int, int], new_data: DataSet.generic_array
-    ):
-        if any(
-            start + length > self._chunk_shape[i]
-            for i, (start, length) in enumerate(zip(start_idx, new_data.shape))
-        ):
-            raise ValueError(
-                "in a FullFileDataSet, changing shape of a chunk is not allowed"
-            )
-        if self._data.dtype != new_data.dtype:
-            raise ValueError(
-                "in a FullFileDataSet, changing the datatype is not allowed"
-            )
-        if getattr(new_data, "device", None) is not None:
-            new_data = xp.asnumpy(new_data)
-
-        self._data[
-            self._global_index[0]
-            + start_idx[0] : self._global_index[0]
-            + start_idx[0]
-            + new_data.shape[0],
-            self._global_index[1]
-            + start_idx[1] : self._global_index[1]
-            + start_idx[1]
-            + new_data.shape[1],
-            self._global_index[2]
-            + start_idx[2] : self._global_index[2]
-            + start_idx[2]
-            + new_data.shape[2],
-        ] = new_data
-
-    def get_data_block(
-        self, start0: int, stop0: int, start1: int, stop1: int, start2: int, stop2: int
-    ) -> DataSet.generic_array:
-        # `self._data_offset` and `self._global_index` are used for block reading offsets
-        # required by `StandardTomoLoader`. For all other objects using `FullFileDataSet`,
-        # `self.global_index` exclusively is used for offsetting block reads.
-        start0 += self._global_index[0] + self._data_offset[0]
-        stop0 += self._global_index[0] + self._data_offset[0]
-        start1 += self._global_index[1] + self._data_offset[1]
-        stop1 += self._global_index[1] + self._data_offset[1]
-        start2 += self._global_index[2] + self._data_offset[2]
-        stop2 += self._global_index[2] + self._data_offset[2]
-        return self._data[start0:stop0, start1:stop1, start2:stop2]
-=======
-        return ["data", "angles", "angles_radians", "darks", "flats", "dark", "flat"]
->>>>>>> 9b1aa0a7
+        return ["data", "angles", "angles_radians", "darks", "flats", "dark", "flat"]