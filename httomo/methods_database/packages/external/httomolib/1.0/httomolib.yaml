--- conflicted
+++ resolved
@@ -4,10 +4,7 @@
       pattern: all
   images:
     save_to_images:
-<<<<<<< HEAD
       pattern: all
   segm:
     binary_thresholding:
-=======
->>>>>>> ea11ba1c
       pattern: all