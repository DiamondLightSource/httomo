--- conflicted
+++ resolved
@@ -7,8 +7,4 @@
   - 1.0
 httomolibgpu:
   current:
-<<<<<<< HEAD
-  - 1.0
-=======
-  - 1.0  
->>>>>>> ea11ba1c
+  - 1.0