--- conflicted
+++ resolved
@@ -76,10 +76,7 @@
 
     if not yaml_info_path.exists():
         err_str = f"The YAML file {yaml_info_path} doesn't exist."
-<<<<<<< HEAD
-=======
         log_exception(err_str)
->>>>>>> 550f6da5
         raise FileNotFoundError(err_str)
 
     with open(yaml_info_path, "r") as f:
