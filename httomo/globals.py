import os
from pathlib import Path

run_out_dir: os.PathLike = Path(".")
gpu_id: int = -1
# maximum slices to use in CPU-only section
MAX_CPU_SLICES: int = 64 # A some random number which will be overwritten by --max-cpu_slices flag during runtime
INTERMEDIATE_FORMAT: str = "hdf5"
CHUNK_INTERMEDIATE: bool = False
COMPRESS_INTERMEDIATE: bool = False
SYSLOG_SERVER = "localhost"
SYSLOG_PORT = 514
<<<<<<< HEAD
=======
FRAMES_PER_CHUNK: int = 1
>>>>>>> f7f4d965
<|MERGE_RESOLUTION|>--- conflicted
+++ resolved
@@ -5,12 +5,8 @@
 gpu_id: int = -1
 # maximum slices to use in CPU-only section
 MAX_CPU_SLICES: int = 64 # A some random number which will be overwritten by --max-cpu_slices flag during runtime
+FRAMES_PER_CHUNK: int = 1 # if given as 0, then write contiguous (no chunking)
 INTERMEDIATE_FORMAT: str = "hdf5"
-CHUNK_INTERMEDIATE: bool = False
 COMPRESS_INTERMEDIATE: bool = False
 SYSLOG_SERVER = "localhost"
-SYSLOG_PORT = 514
-<<<<<<< HEAD
-=======
-FRAMES_PER_CHUNK: int = 1
->>>>>>> f7f4d965
+SYSLOG_PORT = 514