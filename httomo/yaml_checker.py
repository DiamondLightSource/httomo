--- conflicted
+++ resolved
@@ -10,11 +10,8 @@
 
 from pathlib import Path
 
-<<<<<<< HEAD
-from httomo.utils import Colour
-=======
 from httomo.yaml_utils import get_packages_current_version
->>>>>>> bfb6b7ad
+
 from httomo.ui_layer import (
     get_regex_pattern,
     get_ref_split,
