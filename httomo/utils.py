import logging
from contextlib import contextmanager
from enum import Enum
from time import perf_counter_ns
from typing import Any, Callable, Dict, List, Literal, Tuple

from loguru import logger
from mpi4py import MPI
import numpy as np

gpu_enabled = False
try:
    import cupy as xp
<<<<<<< HEAD

    if mpiutil.rank == 0:
        logger.debug("CuPy is installed")
=======
>>>>>>> f6a96d0c

    try:
        xp.cuda.Device(0).compute_capability
        gpu_enabled = True  # CuPy is installed and GPU is available
    except xp.cuda.runtime.CUDARuntimeError:
        import numpy as xp
<<<<<<< HEAD

        if mpiutil.rank == 0:
            logger.debug("CuPy is installed but GPU device inaccessible")

except ImportError:
    import numpy as xp

    if mpiutil.rank == 0:
        logger.debug("CuPy is not installed")
=======

except ImportError:
    import numpy as xp
>>>>>>> f6a96d0c


def log_once(output: Any, level: int = logging.INFO) -> None:
    """
    Log output to console and log file if the process' global rank is zero.

    Parameters
    ----------
    output : Any
        The item to be printed.
    level : int, optional
        The level of the log message. See
        https://docs.python.org/3/library/logging.html#logging-levels.
    """
    if MPI.COMM_WORLD.rank == 0:
        if isinstance(output, list):
            output = "".join([f"{out}" for out in output])

        if level == logging.DEBUG:
            logger.debug(output)
        elif level == logging.WARNING:
            logger.warning(output)
        else:
            # logger.info(output)
            if "section" in output:
                logger.opt(colors=True).info("<cyan>{}</cyan>".format(output))
            elif "pattern" in output:
                logger.opt(colors=True).info("<green>{}</green>".format(output))
            elif "rotation" in output:
                logger.opt(colors=True).info("<yellow>{}</yellow>".format(output))
            elif "Finished" in output:
                logger.opt(colors=True).info("<magenta>{}</magenta>".format(output))
            elif "Pipeline" in output:
                logger.opt(colors=True).info("<red>{}</red>".format(output))
            else:
                logger.info(output)

<<<<<<< HEAD

def log_rank(output: Any, comm: Comm) -> None:
=======
def log_rank(output: Any, comm: MPI.Comm) -> None:
>>>>>>> f6a96d0c
    """
    Log output to log file with the process rank.

    Parameters
    ----------
    output : Any
        The item to be printed.
    comm : Comm
        The comm used to determine the process rank.
    """
    logger.debug(f"RANK: [{comm.rank}], {output}")


def log_exception(output: str) -> None:
    """
    Log an exception to the log file.

    Parameters
    ----------
    output : str
        The exception to be logged.
    """
    logger.error(output)


def _parse_preview(
    preview: List[Dict[str, int]], data_shape: Tuple[int], data_indices: List[int]
) -> str:
    """Parse the python list that represents the preview parameter in the loader
    into a string that the helper loader functions in
    `httomo.data.hdf._utils.load` can understand.

    Parameters
    ----------
    preview : List[Dict[str, int]]
        A list of dicts, where each dict represents the start, stop, step values
        that a dimension of data can be previewed/sliced.

    data_shape : Tuple[int]
        The shape of the original data to apply previewing to.

    data_indices : List[int]
        The indices where projection data is in the dataset.

    Returns
    -------
    str
        A string that represents the preview parameter from the YAML config.
    """
    preview_str = ""

    # Pad the `preview` list with None until it is the same length as the number
    # of dimensions in the data, since the user may not have specified a preview
    # value for every dimension after the last dimension with previewing in the
    # YAML config
    if len(preview) < len(data_shape):
        while len(preview) < len(data_shape):
            preview.append(None)

    for idx, slice_info in enumerate(preview):
        if slice_info is None:
            if idx == 0:
                # TODO: Assuming data to be stack of projections, so dim 0 would
                # be the rotation angle dim, and as such would contain flats and
                # darks. These should be cropped out by default if no explicit
                # previewing is specified.
                #
                # However, assumption perhaps should be removed to make this
                # function more generic.
                preview_str += f"{data_indices[0]}:{data_indices[-1]+1}"
            else:
                preview_str += ":"
        elif slice_info == "mid":
            #  user can simply write 'mid' to get 3 slices around the middle section of a chosen dimension
            mid_slice = data_shape[idx] // 2
            if mid_slice > 1:
                preview_str += f"{mid_slice-2}:{mid_slice+1}:{1}"
            else:
                # the size of the dimension is less than 4 so all data can be taken
                preview_str += ":"
        else:
            start = slice_info.get("start", None)
            stop = slice_info.get("stop", None)
            step = slice_info.get("step", None)

            warn_on = False
            if start is not None and (start < 0 or start >= data_shape[idx]):
                warn_on = True
                str_warn = (
                    f"The 'start' preview {start} is outside the data dimension range"
                    + f" from 0 to {data_shape[idx]}"
                )
            if stop is not None and (stop < 0 or stop >= data_shape[idx]):
                warn_on = True
                str_warn = (
                    f"The 'stop' preview {start} is outside the data dimension range"
                    + f" from 0 to {data_shape[idx]}"
                )
            if step is not None and step < 0:
                warn_on = True
                str_warn = "The 'step' in preview cannot be negative"

            if warn_on:
                log_exception(str_warn)
                raise ValueError("Preview error: " + str_warn)

            start_str = f"{start if start is not None else ''}"
            stop_str = f"{stop if stop is not None else ''}"
            step_str = f"{step if step is not None else ''}"
            preview_str += f"{start_str}:{stop_str}:{step_str}"

        # Depending on if this is the last dimension in the data or not, a comma
        # may or may not be needed
        if idx < len(preview) - 1:
            preview_str += ", "

    return preview_str


class Pattern(Enum):
    """Enum for the different slicing-orientations/"patterns" that tomographic
    data can have.
    """

    projection = 0
    sinogram = 1
    all = 2


def _get_slicing_dim(pattern: Pattern) -> Literal[1, 2]:
    """Assuming 3D projection data with the axes ordered as
    - axis 0 = rotation angle
    - axis 1 = detector y
    - axis 2 = detector x

    when given the pattern of a method, return the dimension of the data that
    the method requires the data to be sliced in.
    """
    if pattern == Pattern.projection:
        return 1
    elif pattern == Pattern.sinogram:
        return 2
    elif pattern == Pattern.all:
        # this pattern should inherit the pattern from the previous section if it is available.
        # It needs taken care of in the runner.
        return 1
    else:
        err_str = f"An unknown pattern has been encountered {pattern}"
        log_exception(err_str)
        raise ValueError(err_str)


def get_data_in_data_out(method_name: str, dict_params_method: Dict[str, Any]) -> tuple:
    """
    Get the input and output datasets in a list
    """
    if (
        "data_in" in dict_params_method.keys()
        and "data_out" in dict_params_method.keys()
    ):
        data_in = dict_params_method.pop("data_in")
        data_out = dict_params_method.pop("data_out")
    else:
        # TODO: This error reporting is possibly better handled by
        # schema validation of the user config YAML
        if method_name != "save_to_images":
            if (
                "data_in" in dict_params_method.keys()
                and "data_out" not in dict_params_method.keys()
            ):
                # Assume "data_out" to be the same as "data_in"
                data_in = [dict_params_method.pop("data_in")]
                data_out = data_in
            else:
                err_str = "Invalid in/out dataset parameters"
                log_exception(err_str)
                raise ValueError(err_str)
        else:
            data_in = dict_params_method.pop("data_in")
            data_out = None

    return data_in, data_out


class catchtime:
    """A context manager to measure ns-accurate time for the context block.

    Usage:
        with catchtime() as t:
            ...

        print(t.elapsed)
    """

    def __enter__(self):
        self.start = perf_counter_ns()
        return self

    def __exit__(self, type, value, traceback):
        self.elapsed = (perf_counter_ns() - self.start) * 1e-9


class catch_gputime:
    def __enter__(self):
        if gpu_enabled:
            self.start = xp.cuda.Event()
            self.start.record()
        return self

    def __exit__(self, type, value, traceback):
        if gpu_enabled:
            self.end = xp.cuda.Event()
            self.end.record()

    @property
    def elapsed(self) -> float:
        if gpu_enabled:
            self.end.synchronize()
            return xp.cuda.get_elapsed_time(self.start, self.end) * 1e-3
        else:
            return 0.0


def make_3d_shape_from_shape(shape: List[int]) -> Tuple[int, int, int]:
    """Given a shape as a list of length 3, return a corresponding tuple
    with the right typing type (required to make mypy type checks work)
    """
    assert len(shape) == 3, "3D shape expected"
    return (shape[0], shape[1], shape[2])


def make_3d_shape_from_array(array: np.ndarray) -> Tuple[int, int, int]:
    """Given a 3D array, return a corresponding shape tuple
    with the right typing type (required to make mypy type checks work)
    """
    return make_3d_shape_from_shape(list(array.shape))<|MERGE_RESOLUTION|>--- conflicted
+++ resolved
@@ -1,5 +1,4 @@
 import logging
-from contextlib import contextmanager
 from enum import Enum
 from time import perf_counter_ns
 from typing import Any, Callable, Dict, List, Literal, Tuple
@@ -11,33 +10,15 @@
 gpu_enabled = False
 try:
     import cupy as xp
-<<<<<<< HEAD
-
-    if mpiutil.rank == 0:
-        logger.debug("CuPy is installed")
-=======
->>>>>>> f6a96d0c
 
     try:
         xp.cuda.Device(0).compute_capability
         gpu_enabled = True  # CuPy is installed and GPU is available
     except xp.cuda.runtime.CUDARuntimeError:
         import numpy as xp
-<<<<<<< HEAD
-
-        if mpiutil.rank == 0:
-            logger.debug("CuPy is installed but GPU device inaccessible")
 
 except ImportError:
     import numpy as xp
-
-    if mpiutil.rank == 0:
-        logger.debug("CuPy is not installed")
-=======
-
-except ImportError:
-    import numpy as xp
->>>>>>> f6a96d0c
 
 
 def log_once(output: Any, level: int = logging.INFO) -> None:
@@ -75,12 +56,8 @@
             else:
                 logger.info(output)
 
-<<<<<<< HEAD
-
-def log_rank(output: Any, comm: Comm) -> None:
-=======
+
 def log_rank(output: Any, comm: MPI.Comm) -> None:
->>>>>>> f6a96d0c
     """
     Log output to log file with the process rank.
 
