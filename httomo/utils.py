from contextlib import contextmanager
import re
from enum import Enum
from pathlib import Path
from time import perf_counter_ns
from typing import Any, Callable, Dict, List, Literal, Tuple

from mpi4py.MPI import Comm
import numpy as np

import httomo.globals
from httomo.data import mpiutil

gpu_enabled = False
try:
    import cupy as xp

    try:
        xp.cuda.Device(0).compute_capability
        gpu_enabled = True  # CuPy is installed and GPU is available
    except xp.cuda.runtime.CUDARuntimeError:
        import numpy as xp

        print("CuPy is installed but GPU device inaccessible")

except ImportError:
    import numpy as xp

    print("CuPy is not installed")


class Colour:
    """
    Class for storing the ANSI escape codes for different colours.
    """

    LIGHT_BLUE = "\033[1;34m"
    LIGHT_BLUE_BCKGR = "\033[1;44m"
    BLUE = "\33[94m"
    CYAN = "\33[96m"
    GREEN = "\33[92m"
    YELLOW = "\33[93m"
    MAGENTA = "\33[95m"
    RED = "\33[91m"
    END = "\033[0m"
    BVIOLET = "\033[1;35m"
    LYELLOW = "\033[33m"
    BACKG_RED = "\x1b[6;37;41m"


def log_once(output: Any, comm: Comm, colour: Any = Colour.GREEN, level=0) -> None:
    """
    Log output to console and log file if the process is rank zero.

    Parameters
    ----------
    output : Any
        The item to be printed.
    comm : Comm
        The comm used to determine the rank zero process.
    colour : str, optional
        The colour of the output.
    level : int, optional
        The level of the log message. 0 is info, 1 is debug, 2 is warning.
    """
    if mpiutil.rank == 0:
        if isinstance(output, list):
            output = "".join(
                [f"{colour}{out}{Colour.END}" for out, colour in zip(output, colour)]
            )
        else:
            output = f"{colour}{output}{Colour.END}"

        if httomo.globals.logger is not None:
            if level == 1:
                httomo.globals.logger.debug(output)
            elif level == 2:
                httomo.globals.logger.warn(output)
            else:
                httomo.globals.logger.info(output)


def log_rank(output: Any, comm: Comm) -> None:
    """
    Log output to log file with the process rank.

    Parameters
    ----------
    output : Any
        The item to be printed.
    comm : Comm
        The comm used to determine the process rank.
    """
    if httomo.globals.logger is not None:
        httomo.globals.logger.debug(f"RANK: [{comm.rank}], {output}")


def log_exception(output: str, colour: str = Colour.RED) -> None:
    """
    Log an exception to the log file.

    Parameters
    ----------
    output : str
        The exception to be logged.
    """
    if httomo.globals.logger is not None:
        httomo.globals.logger.error(f"{colour}{output}{Colour.END}")

    #: now this will cause the pipeline to crash
    #: remove ansi escape sequences from the log file
    remove_ansi_escape_sequences(f"{httomo.globals.run_out_dir}/user.log")


def _parse_preview(
    preview: List[Dict[str, int]], data_shape: Tuple[int], data_indices: List[int]
) -> str:
    """Parse the python list that represents the preview parameter in the loader
    into a string that the helper loader functions in
    `httomo.data.hdf._utils.load` can understand.

    Parameters
    ----------
    preview : List[Dict[str, int]]
        A list of dicts, where each dict represents the start, stop, step values
        that a dimension of data can be previewed/sliced.

    data_shape : Tuple[int]
        The shape of the original data to apply previewing to.

    data_indices : List[int]
        The indices where projection data is in the dataset.

    Returns
    -------
    str
        A string that represents the preview parameter from the YAML config.
    """
    preview_str = ""

    # Pad the `preview` list with None until it is the same length as the number
    # of dimensions in the data, since the user may not have specified a preview
    # value for every dimension after the last dimension with previewing in the
    # YAML config
    if len(preview) < len(data_shape):
        while len(preview) < len(data_shape):
            preview.append(None)

    for idx, slice_info in enumerate(preview):
        if slice_info is None:
            if idx == 0:
                # TODO: Assuming data to be stack of projections, so dim 0 would
                # be the rotation angle dim, and as such would contain flats and
                # darks. These should be cropped out by default if no explicit
                # previewing is specified.
                #
                # However, assumption perhaps should be removed to make this
                # function more generic.
                preview_str += f"{data_indices[0]}:{data_indices[-1]+1}"
            else:
                preview_str += ":"
        elif slice_info == "mid":
            #  user can simply write 'mid' to get 3 slices around the middle section of a chosen dimension
            mid_slice = data_shape[idx] // 2
            if mid_slice > 1:
                preview_str += f"{mid_slice-2}:{mid_slice+1}:{1}"
            else:
                # the size of the dimension is less than 4 so all data can be taken
                preview_str += ":"
        else:
            start = slice_info.get("start", None)
            stop = slice_info.get("stop", None)
            step = slice_info.get("step", None)

            warn_on = False
            if start is not None and (start < 0 or start >= data_shape[idx]):
                warn_on = True
                str_warn = (
                    f"The 'start' preview {start} is outside the data dimension range"
                    + f" from 0 to {data_shape[idx]}"
                )
            if stop is not None and (stop < 0 or stop >= data_shape[idx]):
                warn_on = True
                str_warn = (
                    f"The 'stop' preview {start} is outside the data dimension range"
                    + f" from 0 to {data_shape[idx]}"
                )
            if step is not None and step < 0:
                warn_on = True
                str_warn = "The 'step' in preview cannot be negative"

            if warn_on:
                log_exception(str_warn, colour=Colour.BACKG_RED)
                raise ValueError("Preview error: " + str_warn)

            start_str = f"{start if start is not None else ''}"
            stop_str = f"{stop if stop is not None else ''}"
            step_str = f"{step if step is not None else ''}"
            preview_str += f"{start_str}:{stop_str}:{step_str}"

        # Depending on if this is the last dimension in the data or not, a comma
        # may or may not be needed
        if idx < len(preview) - 1:
            preview_str += ", "

    return preview_str


class Pattern(Enum):
    """Enum for the different slicing-orientations/"patterns" that tomographic
    data can have.
    """

    projection = 0
    sinogram = 1
    all = 2


def _get_slicing_dim(pattern: Pattern) -> Literal[1, 2]:
    """Assuming 3D projection data with the axes ordered as
    - axis 0 = rotation angle
    - axis 1 = detector y
    - axis 2 = detector x

    when given the pattern of a method, return the dimension of the data that
    the method requires the data to be sliced in.
    """
    if pattern == Pattern.projection:
        return 1
    elif pattern == Pattern.sinogram:
        return 2
    elif pattern == Pattern.all:
        # this pattern should inherit the pattern from the previous section if it is available.
        # It needs taken care of in the runner.
        return 1
    else:
        err_str = f"An unknown pattern has been encountered {pattern}"
        log_exception(err_str)
        raise ValueError(err_str)


def get_data_in_data_out(method_name: str, dict_params_method: Dict[str, Any]) -> tuple:
    """
    Get the input and output datasets in a list
    """
    if (
        "data_in" in dict_params_method.keys()
        and "data_out" in dict_params_method.keys()
    ):
        data_in = dict_params_method.pop("data_in")
        data_out = dict_params_method.pop("data_out")
    else:
        # TODO: This error reporting is possibly better handled by
        # schema validation of the user config YAML
        if method_name != "save_to_images":
            if (
                "data_in" in dict_params_method.keys()
                and "data_out" not in dict_params_method.keys()
            ):
                # Assume "data_out" to be the same as "data_in"
                data_in = [dict_params_method.pop("data_in")]
                data_out = data_in
            else:
                err_str = "Invalid in/out dataset parameters"
                log_exception(err_str)
                raise ValueError(err_str)
        else:
            data_in = dict_params_method.pop("data_in")
            data_out = None

    return data_in, data_out


def remove_ansi_escape_sequences(filename):
    """
    Remove ANSI escape sequences from a file.
    """
    ansi_escape = re.compile(r"(\x9B|\x1B\[)[0-?]*[ -\/]*[@-~]")    
    if Path(filename).exists():
        with open(filename, "r") as f:
            lines = f.readlines()
        with open(filename, "w") as f:
            for line in lines:
                f.write(ansi_escape.sub("", line))


<<<<<<< HEAD
class catchtime:
    """A context manager to measure ns-accurate time for the context block.
    
    Usage:
        with catchtime() as t:
            ...
            
        print(t.elapsed)
    """
    def __enter__(self):
        self.start = perf_counter_ns()
        return self

    def __exit__(self, type, value, traceback):
        self.elapsed = (perf_counter_ns() - self.start) * 1e-9
    

class catch_gputime:
    def __enter__(self):
        if gpu_enabled:
            self.start = xp.cuda.Event()
            self.start.record()
        return self
            
    def __exit__(self, type, value, traceback):
        if gpu_enabled:
            self.end = xp.cuda.Event()
            self.end.record()
    
    @property
    def elapsed(self) -> float:
        if gpu_enabled:
            self.end.synchronize()
            return xp.cuda.get_elapsed_time(self.start, self.end) * 1e-3
        else:
            return 0.0
=======
def make_3d_shape_from_shape(shape: List[int]) -> Tuple[int, int, int]:
    """Given a shape as a list of length 3, return a corresponding tuple 
       with the right typing type (required to make mypy type checks work)
    """
    assert len(shape) == 3, "3D shape expected"
    return (shape[0], shape[1], shape[2])


def make_3d_shape_from_array(array: np.ndarray) -> Tuple[int, int, int]:
    """Given a 3D array, return a corresponding shape tuple
       with the right typing type (required to make mypy type checks work)
    """
    return make_3d_shape_from_shape(list(array.shape))
>>>>>>> 9b1aa0a7
<|MERGE_RESOLUTION|>--- conflicted
+++ resolved
@@ -284,7 +284,6 @@
                 f.write(ansi_escape.sub("", line))
 
 
-<<<<<<< HEAD
 class catchtime:
     """A context manager to measure ns-accurate time for the context block.
     
@@ -321,7 +320,8 @@
             return xp.cuda.get_elapsed_time(self.start, self.end) * 1e-3
         else:
             return 0.0
-=======
+
+
 def make_3d_shape_from_shape(shape: List[int]) -> Tuple[int, int, int]:
     """Given a shape as a list of length 3, return a corresponding tuple 
        with the right typing type (required to make mypy type checks work)
@@ -334,5 +334,4 @@
     """Given a 3D array, return a corresponding shape tuple
        with the right typing type (required to make mypy type checks work)
     """
-    return make_3d_shape_from_shape(list(array.shape))
->>>>>>> 9b1aa0a7
+    return make_3d_shape_from_shape(list(array.shape))