import logging
from contextlib import contextmanager
from enum import Enum
from time import perf_counter_ns
from typing import Any, Callable, Dict, List, Literal, Tuple

from loguru import logger
from mpi4py.MPI import Comm
import numpy as np

from httomo.data import mpiutil

gpu_enabled = False
try:
    import cupy as xp

    try:
        xp.cuda.Device(0).compute_capability
        gpu_enabled = True  # CuPy is installed and GPU is available
    except xp.cuda.runtime.CUDARuntimeError:
        import numpy as xp

        print("CuPy is installed but GPU device inaccessible")

except ImportError:
    import numpy as xp

    print("CuPy is not installed")


<<<<<<< HEAD
class Colour:
    """
    Class for storing the ANSI escape codes for different colours.
    """

    LIGHT_BLUE = "\033[1;34m"
    LIGHT_BLUE_BCKGR = "\033[1;44m"
    BLUE = "\33[94m"
    CYAN = "\33[96m"
    GREEN = "\33[92m"
    YELLOW = "\33[93m"
    MAGENTA = "\33[95m"
    RED = "\33[91m"
    END = "\033[0m"
    BVIOLET = "\033[1;35m"
    LYELLOW = "\033[33m"
    BACKG_RED = "\x1b[6;37;41m"


=======
>>>>>>> 822d7c18
def log_once(output: Any, level: int = logging.INFO) -> None:
    """
    Log output to console and log file if the process is rank zero.

    Parameters
    ----------
    output : Any
        The item to be printed.
    level : int, optional
        The level of the log message. See
        https://docs.python.org/3/library/logging.html#logging-levels.
    """
    if mpiutil.rank == 0:
        if isinstance(output, list):
<<<<<<< HEAD
            output = "".join([f"{out}" for out in output])
=======
            output = "".join(
                [f"{out}" for out in output]
            )
>>>>>>> 822d7c18

        if level == logging.DEBUG:
            logger.debug(output)
        elif level == logging.WARNING:
            logger.warning(output)
        else:
<<<<<<< HEAD
            # logger.info(output)
            if "section" in output:
                logger.opt(ansi=True).info("<cyan>{}</cyan>".format(output))
            elif "pattern" in output:
                logger.opt(ansi=True).info("<green>{}</green>".format(output))
            elif "rotation" in output:
                logger.opt(ansi=True).info("<yellow>{}</yellow>".format(output))
            elif "Finished" in output:
                logger.opt(ansi=True).info("<magenta>{}</magenta>".format(output))
            elif "Pipeline" in output:
                logger.opt(ansi=True).info("<red>{}</red>".format(output))
            else:
                logger.info(output)
=======
            logger.info(output)
>>>>>>> 822d7c18


def log_rank(output: Any, comm: Comm) -> None:
    """
    Log output to log file with the process rank.

    Parameters
    ----------
    output : Any
        The item to be printed.
    comm : Comm
        The comm used to determine the process rank.
    """
    logger.debug(f"RANK: [{comm.rank}], {output}")


def log_exception(output: str) -> None:
    """
    Log an exception to the log file.

    Parameters
    ----------
    output : str
        The exception to be logged.
    """
    logger.error(output)


def _parse_preview(
    preview: List[Dict[str, int]], data_shape: Tuple[int], data_indices: List[int]
) -> str:
    """Parse the python list that represents the preview parameter in the loader
    into a string that the helper loader functions in
    `httomo.data.hdf._utils.load` can understand.

    Parameters
    ----------
    preview : List[Dict[str, int]]
        A list of dicts, where each dict represents the start, stop, step values
        that a dimension of data can be previewed/sliced.

    data_shape : Tuple[int]
        The shape of the original data to apply previewing to.

    data_indices : List[int]
        The indices where projection data is in the dataset.

    Returns
    -------
    str
        A string that represents the preview parameter from the YAML config.
    """
    preview_str = ""

    # Pad the `preview` list with None until it is the same length as the number
    # of dimensions in the data, since the user may not have specified a preview
    # value for every dimension after the last dimension with previewing in the
    # YAML config
    if len(preview) < len(data_shape):
        while len(preview) < len(data_shape):
            preview.append(None)

    for idx, slice_info in enumerate(preview):
        if slice_info is None:
            if idx == 0:
                # TODO: Assuming data to be stack of projections, so dim 0 would
                # be the rotation angle dim, and as such would contain flats and
                # darks. These should be cropped out by default if no explicit
                # previewing is specified.
                #
                # However, assumption perhaps should be removed to make this
                # function more generic.
                preview_str += f"{data_indices[0]}:{data_indices[-1]+1}"
            else:
                preview_str += ":"
        elif slice_info == "mid":
            #  user can simply write 'mid' to get 3 slices around the middle section of a chosen dimension
            mid_slice = data_shape[idx] // 2
            if mid_slice > 1:
                preview_str += f"{mid_slice-2}:{mid_slice+1}:{1}"
            else:
                # the size of the dimension is less than 4 so all data can be taken
                preview_str += ":"
        else:
            start = slice_info.get("start", None)
            stop = slice_info.get("stop", None)
            step = slice_info.get("step", None)

            warn_on = False
            if start is not None and (start < 0 or start >= data_shape[idx]):
                warn_on = True
                str_warn = (
                    f"The 'start' preview {start} is outside the data dimension range"
                    + f" from 0 to {data_shape[idx]}"
                )
            if stop is not None and (stop < 0 or stop >= data_shape[idx]):
                warn_on = True
                str_warn = (
                    f"The 'stop' preview {start} is outside the data dimension range"
                    + f" from 0 to {data_shape[idx]}"
                )
            if step is not None and step < 0:
                warn_on = True
                str_warn = "The 'step' in preview cannot be negative"

            if warn_on:
                log_exception(str_warn)
                raise ValueError("Preview error: " + str_warn)

            start_str = f"{start if start is not None else ''}"
            stop_str = f"{stop if stop is not None else ''}"
            step_str = f"{step if step is not None else ''}"
            preview_str += f"{start_str}:{stop_str}:{step_str}"

        # Depending on if this is the last dimension in the data or not, a comma
        # may or may not be needed
        if idx < len(preview) - 1:
            preview_str += ", "

    return preview_str


class Pattern(Enum):
    """Enum for the different slicing-orientations/"patterns" that tomographic
    data can have.
    """

    projection = 0
    sinogram = 1
    all = 2


def _get_slicing_dim(pattern: Pattern) -> Literal[1, 2]:
    """Assuming 3D projection data with the axes ordered as
    - axis 0 = rotation angle
    - axis 1 = detector y
    - axis 2 = detector x

    when given the pattern of a method, return the dimension of the data that
    the method requires the data to be sliced in.
    """
    if pattern == Pattern.projection:
        return 1
    elif pattern == Pattern.sinogram:
        return 2
    elif pattern == Pattern.all:
        # this pattern should inherit the pattern from the previous section if it is available.
        # It needs taken care of in the runner.
        return 1
    else:
        err_str = f"An unknown pattern has been encountered {pattern}"
        log_exception(err_str)
        raise ValueError(err_str)


def get_data_in_data_out(method_name: str, dict_params_method: Dict[str, Any]) -> tuple:
    """
    Get the input and output datasets in a list
    """
    if (
        "data_in" in dict_params_method.keys()
        and "data_out" in dict_params_method.keys()
    ):
        data_in = dict_params_method.pop("data_in")
        data_out = dict_params_method.pop("data_out")
    else:
        # TODO: This error reporting is possibly better handled by
        # schema validation of the user config YAML
        if method_name != "save_to_images":
            if (
                "data_in" in dict_params_method.keys()
                and "data_out" not in dict_params_method.keys()
            ):
                # Assume "data_out" to be the same as "data_in"
                data_in = [dict_params_method.pop("data_in")]
                data_out = data_in
            else:
                err_str = "Invalid in/out dataset parameters"
                log_exception(err_str)
                raise ValueError(err_str)
        else:
            data_in = dict_params_method.pop("data_in")
            data_out = None

    return data_in, data_out


class catchtime:
    """A context manager to measure ns-accurate time for the context block.

    Usage:
        with catchtime() as t:
            ...

        print(t.elapsed)
    """

    def __enter__(self):
        self.start = perf_counter_ns()
        return self

    def __exit__(self, type, value, traceback):
        self.elapsed = (perf_counter_ns() - self.start) * 1e-9


class catch_gputime:
    def __enter__(self):
        if gpu_enabled:
            self.start = xp.cuda.Event()
            self.start.record()
        return self

    def __exit__(self, type, value, traceback):
        if gpu_enabled:
            self.end = xp.cuda.Event()
            self.end.record()

    @property
    def elapsed(self) -> float:
        if gpu_enabled:
            self.end.synchronize()
            return xp.cuda.get_elapsed_time(self.start, self.end) * 1e-3
        else:
            return 0.0


def make_3d_shape_from_shape(shape: List[int]) -> Tuple[int, int, int]:
    """Given a shape as a list of length 3, return a corresponding tuple
    with the right typing type (required to make mypy type checks work)
    """
    assert len(shape) == 3, "3D shape expected"
    return (shape[0], shape[1], shape[2])


def make_3d_shape_from_array(array: np.ndarray) -> Tuple[int, int, int]:
    """Given a 3D array, return a corresponding shape tuple
    with the right typing type (required to make mypy type checks work)
    """
    return make_3d_shape_from_shape(list(array.shape))<|MERGE_RESOLUTION|>--- conflicted
+++ resolved
@@ -28,28 +28,6 @@
     print("CuPy is not installed")
 
 
-<<<<<<< HEAD
-class Colour:
-    """
-    Class for storing the ANSI escape codes for different colours.
-    """
-
-    LIGHT_BLUE = "\033[1;34m"
-    LIGHT_BLUE_BCKGR = "\033[1;44m"
-    BLUE = "\33[94m"
-    CYAN = "\33[96m"
-    GREEN = "\33[92m"
-    YELLOW = "\33[93m"
-    MAGENTA = "\33[95m"
-    RED = "\33[91m"
-    END = "\033[0m"
-    BVIOLET = "\033[1;35m"
-    LYELLOW = "\033[33m"
-    BACKG_RED = "\x1b[6;37;41m"
-
-
-=======
->>>>>>> 822d7c18
 def log_once(output: Any, level: int = logging.INFO) -> None:
     """
     Log output to console and log file if the process is rank zero.
@@ -64,20 +42,13 @@
     """
     if mpiutil.rank == 0:
         if isinstance(output, list):
-<<<<<<< HEAD
             output = "".join([f"{out}" for out in output])
-=======
-            output = "".join(
-                [f"{out}" for out in output]
-            )
->>>>>>> 822d7c18
 
         if level == logging.DEBUG:
             logger.debug(output)
         elif level == logging.WARNING:
             logger.warning(output)
         else:
-<<<<<<< HEAD
             # logger.info(output)
             if "section" in output:
                 logger.opt(ansi=True).info("<cyan>{}</cyan>".format(output))
@@ -91,10 +62,6 @@
                 logger.opt(ansi=True).info("<red>{}</red>".format(output))
             else:
                 logger.info(output)
-=======
-            logger.info(output)
->>>>>>> 822d7c18
-
 
 def log_rank(output: Any, comm: Comm) -> None:
     """
