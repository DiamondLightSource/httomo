--- conflicted
+++ resolved
@@ -2,33 +2,10 @@
 import numpy as np
 import inspect
 from inspect import Parameter, signature
-from httomo.utils import Colour, log_exception, log_once
+from httomo.utils import Colour, log_exception, log_once, gpu_enabled, xp
 from httomo.data import mpiutil
 
 from mpi4py.MPI import Comm
-
-<<<<<<< HEAD
-
-gpu_enabled = False
-try:
-    import cupy as xp
-
-    try:
-        xp.cuda.Device(0).compute_capability
-        gpu_enabled = True  # CuPy is installed and GPU is available
-    except xp.cuda.runtime.CUDARuntimeError:
-        import numpy as xp
-
-        print("CuPy is installed but GPU device inaccessible")
-except ImportError:
-    import numpy as xp
-
-    print("CuPy is not installed")
-=======
-from httomo.data import mpiutil
-from httomo.utils import Colour, log_once, gpu_enabled, xp
->>>>>>> 3dc31dda
-
 
 def _gpumem_cleanup():
     """cleans up GPU memory and also the FFT plan cache"""
