from typing import Any, Callable, Dict, Tuple, Union
import numpy as np
import inspect
from inspect import Parameter, signature
from httomo.utils import Colour, log_exception, log_once
from httomo.data import mpiutil

from mpi4py.MPI import Comm


gpu_enabled = False
try:
    import cupy as xp

    try:
        xp.cuda.Device(0).compute_capability
        gpu_enabled = True  # CuPy is installed and GPU is available
    except xp.cuda.runtime.CUDARuntimeError:
        import numpy as xp

        print("CuPy is installed but GPU device inaccessible")
except ImportError:
    import numpy as xp

    print("CuPy is not installed")


def _gpumem_cleanup():
    """cleans up GPU memory and also the FFT plan cache"""
    if gpu_enabled:
        xp.get_default_memory_pool().free_all_blocks()
        cache = xp.fft.config.get_plan_cache()
        cache.clear()


class BaseWrapper:
    """A parent class for all wrappers in httomo that use external modules."""

    def __init__(
        self, module_name: str, function_name: str, method_name: str, comm: Comm
    ):
        self.comm = comm
        self.cupyrun = False
        self.module: Any = None
        self.dict_params: Dict[str, Any] = {}
        if gpu_enabled:
            self.num_GPUs = xp.cuda.runtime.getDeviceCount()
            self.gpu_id = mpiutil.local_rank % self.num_GPUs

    def _transfer_data(self, *args) -> Union[tuple, xp.ndarray, np.ndarray]:
        """Transfer the data between the host and device for the GPU-enabled method

        Returns:
            Union[tuple, xp.ndarray, np.ndarray]: transferred datasets
        """
        if not gpu_enabled:
            return args
        xp.cuda.Device(self.gpu_id).use()
        _gpumem_cleanup()
        if self.cupyrun:
            if len(args) == 1:
                return xp.asarray(args[0])
            else:
                return tuple(xp.asarray(d) for d in args)
        else:
            if len(args) == 1:
                return xp.asnumpy(args[0])
            else:
                return tuple(xp.asnumpy(d) for d in args)

    def _execute_generic(
        self,
        method_name: str,
        dict_params_method: Dict,
        data: xp.ndarray,
        reslice_ahead: bool,
        save_result: bool,
    ) -> xp.ndarray:
        """The generic wrapper to execute functions for external packages.

        Args:
            method_name (str): The name of the method to use.
            dict_params_method (Dict): A dict containing parameters of the executed method.
            data (xp.ndarray): a numpy or cupy data array.
            reslice_ahead (bool): a bool to inform the wrapper if the reslice ahead and the conversion to numpy required.
            save_result (bool): if data is saved then the conversion to numpy required.

        Returns:
            xp.ndarray: A numpy or cupy array containing processed data.
        """
        # set the correct GPU ID if it is required
        if "gpu_id" in dict_params_method:
            dict_params_method["gpu_id"] = self.gpu_id

        # check if data needs to be transfered host <-> device
        data = self._transfer_data(data)

        data = getattr(self.module, method_name)(data, **dict_params_method)
        if reslice_ahead or save_result and gpu_enabled:
            # reslice ahead, bring data back to numpy array
            return xp.asnumpy(data)
        else:
            return data

    def _execute_normalize(
        self,
        method_name: str,
        dict_params_method: Dict,
        data: xp.ndarray,
        flats: xp.ndarray,
        darks: xp.ndarray,
        reslice_ahead: bool,
        save_result: bool,
    ) -> xp.ndarray:
        """Normalisation-specific wrapper when flats and darks are required.

        Args:
            method_name (str): The name of the method to use.
            dict_params_method (Dict): A dict containing parameters of the executed method.
            data (xp.ndarray): a numpy or cupy data array.
            flats (xp.ndarray): a numpy or cupy flats array.
            darks (xp.ndarray): a numpy or darks flats array.
            reslice_ahead (bool): a bool to inform the wrapper if the reslice ahead and the conversion to numpy required.
            save_result (bool): if data is saved then the conversion to numpy required.

        Returns:
            xp.ndarray: a numpy or cupy array of the normalised data.
        """
        # check where data needs to be transfered host <-> device
        data, flats, darks = self._transfer_data(data, flats, darks)

        data = getattr(self.module, method_name)(
            data, flats, darks, **dict_params_method
        )
        if reslice_ahead or save_result and gpu_enabled:
            # reslice ahead, bring data back to numpy array
            return xp.asnumpy(data)
        else:
            return data

    def _execute_reconstruction(
        self,
        method_name: str,
        dict_params_method: Dict,
        data: xp.ndarray,
        angles_radians: np.ndarray,
        reslice_ahead: bool,
        save_result: bool,
    ) -> xp.ndarray:
        """The reconstruction wrapper.

        Args:
            method_name (str): The name of the method to use.
            dict_params_method (Dict): A dict containing parameters of the executed method.
            data (xp.ndarray): a numpy or cupy data array.
            angles_radians (np.ndarray): a numpy array of projection angles.
            reslice_ahead (bool): a bool to inform the wrapper if the reslice ahead and the conversion to numpy required.
            save_result (bool): if data is saved then the conversion to numpy required.

        Returns:
            xp.ndarray: a numpy or cupy array of the reconstructed data.
        """
        # set the correct GPU ID if it is required
        if "gpu_id" in dict_params_method:
            dict_params_method["gpu_id"] = self.gpu_id

        # check if data needs to be transfered host <-> device
        data = self._transfer_data(data)

        # for 360 degrees data the angular dimension will be truncated while angles are not.
        # Truncating angles if the angular dimension has got a different size
        datashape0 = data.shape[0]
        if datashape0 != len(angles_radians):
            angles_radians = angles_radians[0:datashape0]

        data = getattr(self.module, method_name)(
            data, angles_radians, **dict_params_method
        )
        if reslice_ahead or save_result and gpu_enabled:
            # reslice ahead, bring data back to numpy array
            return xp.asnumpy(data)
        else:
            return data

    def _execute_rotation(
        self,
        method_name: str,
        dict_params_method: Dict,
        data: xp.ndarray,
    ) -> tuple | Any:
        """The center of rotation wrapper.

        Args:
            method_name (str): The name of the method to use.
            dict_params_method (Dict): A dict containing parameters of the executed method.
            data (xp.ndarray): a numpy or cupy data array.

        Returns:
            tuple: The center of rotation and other parameters if it is 360 sinogram.
        """
        # check where data needs to be transfered host <-> device
        data = self._transfer_data(data)
        method_func = getattr(self.module, method_name)
        rot_center = 0
        overlap = 0
        side = 0
        overlap_position = 0
        mid_rank = int(round(self.comm.size / 2) + 0.1)
        if self.comm.rank == mid_rank:
            if dict_params_method["ind"] == "mid":
                dict_params_method["ind"] = data.shape[1] // 2  # get the middle slice
            if method_name == "find_center_360":
                (rot_center, overlap, side, overlap_position) = method_func(
                    data, **dict_params_method
                )
            else:
                rot_center = method_func(data, **dict_params_method)

        if method_name == "find_center_vo":
            rot_center = self.comm.bcast(rot_center, root=mid_rank)
            log_once(
                f"The center of rotation for 180 degrees sinogram is {rot_center}",
                comm=self.comm,
                colour=Colour.LYELLOW,
                level=1,
            )
            return rot_center
        elif method_name == "find_center_360":
            (rot_center, overlap, side, overlap_position) = self.comm.bcast(
                (rot_center, overlap, side, overlap_position), root=mid_rank
            )
            log_once(
                f"The center of rotation for 360 degrees sinogram is {rot_center},"
                + f" overlap {overlap}, side {side} and overlap position {overlap_position}",
                self.comm,
                colour=Colour.LYELLOW,
                level=1,
            )
            return (rot_center, overlap, side, overlap_position)
        else:
            err_str = f"Invalid method name: {method_name}"
            log_exception(err_str)
            raise ValueError(err_str)


class TomoPyWrapper(BaseWrapper):
    """A class that wraps TomoPy functions for httomo"""

    def __init__(
        self, module_name: str, function_name: str, method_name: str, comm: Comm
    ):
        super().__init__(module_name, function_name, method_name, comm)

        # if not changed bellow the generic wrapper will be executed
        self.wrapper_method: Callable = super()._execute_generic

        if module_name in ["misc", "prep", "recon"]:
            from importlib import import_module

            self.module = getattr(import_module("tomopy." + module_name), function_name)
            if function_name == "normalize":
                func = getattr(self.module, method_name)
                sig_params = signature(func).parameters
                if "dark" in sig_params and "flat" in sig_params:
                    self.wrapper_method = super()._execute_normalize
            if function_name == "algorithm":
                self.wrapper_method = super()._execute_reconstruction
            if function_name == "rotation":
                self.wrapper_method = super()._execute_rotation


class HttomolibWrapper(BaseWrapper):
    """A class that wraps httomolib functions for httomo"""

    def __init__(
        self, module_name: str, function_name: str, method_name: str, comm: Comm
    ):
        super().__init__(module_name, function_name, method_name, comm)

        # if not changed bellow the generic wrapper will be executed
        self.wrapper_method: Callable = super()._execute_generic

        if module_name in ["misc"]:
            from importlib import import_module

            self.module = getattr(
                import_module("httomolib." + module_name), function_name
            )
            if function_name == "images":
                self.wrapper_method = self._execute_images

    def _execute_images(
        self,
        method_name: str,
        dict_params_method: Dict,
        out_dir: str,
        comm: Comm,
        data: xp.ndarray,
    ) -> None:
        """httomolib wrapper for save images function.

        Args:
            method_name (str): The name of the method to use.
            dict_params_method (Dict): A dict containing parameters of the executed method.
            out_dir (str): The output directory.
            comm (Comm): The MPI communicator.
            data (xp.ndarray): a numpy or cupy data array.

        Returns:
            None: returns None.
        """
        if gpu_enabled:
            _gpumem_cleanup()
            data = getattr(self.module, method_name)(
                xp.asnumpy(data), out_dir, comm_rank=comm.rank, **dict_params_method
            )
        else:
            data = getattr(self.module, method_name)(
                data, out_dir, comm_rank=comm.rank, **dict_params_method
            )
        return None


class HttomolibgpuWrapper(BaseWrapper):
    """A class that wraps httomolibgpu functions for httomo"""

    def __init__(
        self, module_name: str, function_name: str, method_name: str, comm: Comm
    ):
        super().__init__(module_name, function_name, method_name, comm)

        # if not changed bellow the generic wrapper will be executed
        self.wrapper_method: Callable = super()._execute_generic

        if module_name in ["misc", "prep", "recon"]:
            from importlib import import_module

            self.module = getattr(
                import_module("httomolibgpu." + module_name), function_name
            )
            if function_name == "normalize":
                func = getattr(self.module, method_name)
                sig_params = signature(func).parameters
                if "darks" in sig_params and "flats" in sig_params:
                    self.wrapper_method = super()._execute_normalize
            if function_name == "algorithm":
                self.wrapper_method = super()._execute_reconstruction
            if function_name == "rotation":
                self.wrapper_method = super()._execute_rotation

        # httomolibgpu exports metadata from the method decorator, which we can use to
        # check if we support CuPy
        func = getattr(self.module, method_name)
        self.meta = func.meta
        self.cupyrun = self.meta.gpu
        self.dict_params: Dict[str, Any] = {}

    def calc_max_slices(
        self,
        slice_dim: int,
        non_slice_dims_shape: Tuple[int, int],
        dtype: np.dtype,
        available_memory: int,
    ) -> Tuple[int, np.dtype, Tuple[int, int]]:
        # if the function does not support GPU, we return a very large value (as we don't
        # care about limiting slices for CPU memory for now)
        if not self.cupyrun:
            return 1000000000, dtype, non_slice_dims_shape
        # first we need to find the default argument value from the method meta info,
        # before overriding those that are given (from YAML), for the kwargs arguments
        # to calc_max_slices
        sig: inspect.Signature = self.meta.signature
        default_args = {}
        for name, par in sig.parameters.items():
            if par.default != Parameter.empty:
                default_args[name] = par.default
        kwargs = {**default_args, **self.dict_params}
        return self.meta.calc_max_slices(
<<<<<<< HEAD
            slice_dim, 
            non_slice_dims_shape,
            dtype,
            available_memory,
            **kwargs
        )        
=======
            slice_dim, non_slice_dims_shape, dtype, available_memory, **kwargs
        )
>>>>>>> 8445579f
<|MERGE_RESOLUTION|>--- conflicted
+++ resolved
@@ -376,14 +376,9 @@
                 default_args[name] = par.default
         kwargs = {**default_args, **self.dict_params}
         return self.meta.calc_max_slices(
-<<<<<<< HEAD
             slice_dim, 
             non_slice_dims_shape,
             dtype,
             available_memory,
             **kwargs
-        )        
-=======
-            slice_dim, non_slice_dims_shape, dtype, available_memory, **kwargs
-        )
->>>>>>> 8445579f
+        )