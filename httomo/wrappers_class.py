--- conflicted
+++ resolved
@@ -2,11 +2,7 @@
 import numpy as np
 import inspect
 from inspect import Parameter, signature
-<<<<<<< HEAD
-from httomo.utils import print_once
-=======
 from httomo.utils import log_once, Colour
->>>>>>> 550f6da5
 from httomo.data import mpiutil
 
 from mpi4py.MPI import Comm
@@ -313,11 +309,6 @@
         # care about limiting slices for CPU memory for now)
         if not self.cupyrun:
             return 1000000000, dtype
-<<<<<<< HEAD
-        
-=======
-
->>>>>>> 550f6da5
         # first we need to find the default argument value from the method meta info,
         # before overriding those that are given (from YAML), for the kwargs arguments
         # to calc_max_slices
