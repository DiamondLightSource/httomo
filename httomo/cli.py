from contextlib import AbstractContextManager, nullcontext
from dataclasses import dataclass
from datetime import datetime
from pathlib import Path, PurePath
from shutil import copy
import sys
import tempfile
from typing import List, Optional, TextIO, Union

import click
import logging
from mpi4py import MPI

import httomo.globals
from httomo.logger import setup_logger
from httomo.monitors import MONITORS_MAP, make_monitors
from httomo.transform_layer import TransformLayer
from httomo.yaml_checker import validate_yaml_config
from httomo.runner.task_runner import TaskRunner
from httomo.ui_layer import UiLayer

from . import __version__

<<<<<<< HEAD
log = logging.getLogger(__name__)
=======
>>>>>>> 25ef9aa6

@click.group
@click.version_option(version=__version__, message="%(version)s")
def main():
    """httomo: Software for High Throughput Tomography in parallel beam.

    Use `python -m httomo run --help` for more help on the runner.
    """
    pass


@main.command()
@click.argument(
    "in_data_file", type=click.Path(exists=True, dir_okay=False, path_type=Path)
)
@click.argument(
    "yaml_config", type=click.Path(exists=True, dir_okay=False, path_type=Path)
)
@click.argument(
    "out_dir",
    type=click.Path(exists=True, file_okay=False, writable=True, path_type=Path),
)
@click.option(
    "--save-all",
    is_flag=True,
    help="Save intermediate datasets for all tasks in the pipeline.",
)
@click.option(
    "--gpu-id",
    type=click.INT,
    default=-1,
    help="The GPU ID of the device to use.",
)
@click.option(
    "--reslice-dir",
    type=click.Path(exists=True, file_okay=False, writable=True, path_type=Path),
    default=None,
    help="Directory for temporary files potentially needed for reslicing (defaults to output dir)",
)
@click.option(
    "--max-cpu-slices",
    type=click.INT,
    default=64,
    help="Maximum number of slices to use for a block for CPU-only sections (default: 64)"
)
@click.option(
    "--max-memory",
    type=click.STRING,
    default="0",
    help="Limit the amount of memory used by the pipeline to the given memory (supports strings like 3.2G or bytes)"
)
@click.option(
    "--monitor",
    type=click.STRING,
    multiple=True,
    default=[],
    help=("Add monitor to the runner (can be given multiple times). " + 
          f"Available monitors: {', '.join(MONITORS_MAP.keys())}")
)
@click.option(
    "--monitor-output",
    type=click.File('w'),
    default=sys.stdout,
    help="File to store the monitoring output. Defaults to '-', which denotes stdout"
)
def run(
    in_data_file: Path,
    yaml_config: Path,
    out_dir: Path,
    gpu_id: int,
    save_all: bool,
    reslice_dir: Union[Path, None],
    max_cpu_slices: int,
    max_memory: str,
    monitor: List[str],
    monitor_output: TextIO,
):
<<<<<<< HEAD
=======
    """Run a pipeline defined in YAML on input data."""

    # we use half the memory for blocks since we typically have inputs/output
    memory_limit = transform_limit_str_to_bytes(max_memory) // 2

    # First we need to validate yaml configuration file if there are any errors
    # TODO: with new yaml syntax check yaml is not fully working.
    # Need to re-enable that:
    # _check_yaml(yaml_config, in_data_file)

    if max_cpu_slices < 1:
        raise ValueError("max-cpu-slices must be greater or equal to 1")
    httomo.globals.MAX_CPU_SLICES = max_cpu_slices

>>>>>>> 25ef9aa6
    # Define httomo.globals.run_out_dir in all MPI processes
    httomo.globals.run_out_dir = out_dir.joinpath(
        f"{datetime.now().strftime('%d-%m-%Y_%H_%M_%S')}_output"
    )
    comm = MPI.COMM_WORLD
    if comm.rank == 0:
        # Setup global logger object
        httomo.globals.logger = setup_logger(httomo.globals.run_out_dir)

        # Copy YAML pipeline file to output directory
        copy(yaml_config, httomo.globals.run_out_dir)

    # try to access the GPU with the ID given
    try:
        import cupy as cp

        gpu_count = cp.cuda.runtime.getDeviceCount()

        if gpu_id != -1:
            if gpu_id not in range(0, gpu_count):
                raise ValueError(
                    f"GPU Device not available for access. Use a GPU ID in the range: 0 to {gpu_count} (exclusive)"
                )

            cp.cuda.Device(gpu_id).use()

        httomo.globals.gpu_id = gpu_id

    except ImportError:
        pass  # silently pass and run if the CPU pipeline is given

    # instantiate UiLayer class for pipeline build
    init_UiLayer = UiLayer(yaml_config, in_data_file, comm=comm)
    pipeline = init_UiLayer.build_pipeline()

    # perform transformations on pipeline
    tr = TransformLayer(comm=comm, save_all=save_all)
    pipeline = tr.transform(pipeline)

    # Run the pipeline using Taskrunner, with temp dir or reslice dir
    mon = make_monitors(monitor)
    ctx: AbstractContextManager = nullcontext(reslice_dir)
    if reslice_dir is None:
        ctx = tempfile.TemporaryDirectory()
    with ctx as tmp_dir:
        runner = TaskRunner(
            pipeline,
            Path(tmp_dir),
            monitor=mon,
            memory_limit_bytes=memory_limit,
        )
        runner.execute()
        if mon is not None:
            mon.write_results(monitor_output)


def _check_yaml(yaml_config: Path, in_data: Path):
    """Check a YAML pipeline file for errors."""
    return validate_yaml_config(yaml_config, in_data)


def transform_limit_str_to_bytes(limit_str: str):
    try:
        limit_upper = limit_str.upper()
        if limit_upper.endswith("K"):
            return int(float(limit_str[:-1]) * 1024)
        elif limit_upper.endswith("M"):
            return int(float(limit_str[:-1]) * 1024**2)
        elif limit_upper.endswith("G"):
            return int(float(limit_str[:-1]) * 1024**3)
        else: 
            return int(limit_str) 
    except ValueError:
        raise ValueError(f"invalid memory limit string {limit_str}")<|MERGE_RESOLUTION|>--- conflicted
+++ resolved
@@ -1,14 +1,12 @@
 from contextlib import AbstractContextManager, nullcontext
-from dataclasses import dataclass
 from datetime import datetime
 from pathlib import Path, PurePath
 from shutil import copy
 import sys
 import tempfile
-from typing import List, Optional, TextIO, Union
+from typing import List, TextIO, Union
 
 import click
-import logging
 from mpi4py import MPI
 
 import httomo.globals
@@ -21,10 +19,6 @@
 
 from . import __version__
 
-<<<<<<< HEAD
-log = logging.getLogger(__name__)
-=======
->>>>>>> 25ef9aa6
 
 @click.group
 @click.version_option(version=__version__, message="%(version)s")
@@ -81,7 +75,7 @@
     type=click.STRING,
     multiple=True,
     default=[],
-    help=("Add monitor to the runner (can be given multiple times). " + 
+    help=("Add monitor to the runner (can be given multiple times). " +
           f"Available monitors: {', '.join(MONITORS_MAP.keys())}")
 )
 @click.option(
@@ -102,23 +96,15 @@
     monitor: List[str],
     monitor_output: TextIO,
 ):
-<<<<<<< HEAD
-=======
     """Run a pipeline defined in YAML on input data."""
 
     # we use half the memory for blocks since we typically have inputs/output
     memory_limit = transform_limit_str_to_bytes(max_memory) // 2
 
-    # First we need to validate yaml configuration file if there are any errors
-    # TODO: with new yaml syntax check yaml is not fully working.
-    # Need to re-enable that:
-    # _check_yaml(yaml_config, in_data_file)
-
     if max_cpu_slices < 1:
         raise ValueError("max-cpu-slices must be greater or equal to 1")
     httomo.globals.MAX_CPU_SLICES = max_cpu_slices
 
->>>>>>> 25ef9aa6
     # Define httomo.globals.run_out_dir in all MPI processes
     httomo.globals.run_out_dir = out_dir.joinpath(
         f"{datetime.now().strftime('%d-%m-%Y_%H_%M_%S')}_output"
@@ -189,7 +175,7 @@
             return int(float(limit_str[:-1]) * 1024**2)
         elif limit_upper.endswith("G"):
             return int(float(limit_str[:-1]) * 1024**3)
-        else: 
-            return int(limit_str) 
+        else:
+            return int(limit_str)
     except ValueError:
         raise ValueError(f"invalid memory limit string {limit_str}")