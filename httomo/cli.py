--- conflicted
+++ resolved
@@ -113,11 +113,6 @@
     type=click.Choice(["hdf5", "zarr"], case_sensitive=False),
     default="hdf5",
     help="Write intermediate data in hdf5 or zarr format",
-)
-@click.option(
-    "--chunk-intermediate",
-    is_flag=True,
-    help="Write intermediate data in chunked uncompressed format",
 )
 @click.option(
     "--compress-intermediate",
@@ -155,22 +150,17 @@
     monitor: List[str],
     monitor_output: TextIO,
     intermediate_format: str,
-    chunk_intermediate: bool,
     compress_intermediate: bool,
     syslog_host: str,
     syslog_port: int,
     frames_per_chunk: int,
 ):
     """Run a pipeline defined in YAML on input data."""
-<<<<<<< HEAD
     if compress_intermediate:
-        chunk_intermediate = True
+        frames_per_chunk = 1
     httomo.globals.INTERMEDIATE_FORMAT = intermediate_format
-    httomo.globals.CHUNK_INTERMEDIATE = chunk_intermediate
     httomo.globals.COMPRESS_INTERMEDIATE = compress_intermediate
-=======
     httomo.globals.FRAMES_PER_CHUNK = frames_per_chunk
->>>>>>> f7f4d965
 
     does_contain_sweep = is_sweep_pipeline(yaml_config)
     global_comm = MPI.COMM_WORLD
