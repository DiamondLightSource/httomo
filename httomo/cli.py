--- conflicted
+++ resolved
@@ -66,7 +66,12 @@
     help="Maximum number of slices to use for a block for CPU-only sections (default: 64)"
 )
 @click.option(
-<<<<<<< HEAD
+    "--max-memory",
+    type=click.STRING,
+    default="0",
+    help="Limit the amount of memory used by the pipeline to the given memory (supports strings like 3.2G or bytes)"
+)
+@click.option(
     "--monitor",
     type=click.STRING,
     multiple=True,
@@ -79,12 +84,6 @@
     type=click.File('w'),
     default=sys.stdout,
     help="File to store the monitoring output. Defaults to '-', which denotes stdout"
-=======
-    "--max-memory",
-    type=click.STRING,
-    default="0",
-    help="Limit the amount of memory used by the pipeline to the given memory (supports strings like 3.2G or bytes)"
->>>>>>> 93a18c70
 )
 def run(
     in_data_file: Path,
@@ -94,12 +93,9 @@
     save_all: bool,
     reslice_dir: Union[Path, None],
     max_cpu_slices: int,
-<<<<<<< HEAD
+    max_memory: str,
     monitor: List[str],
-    monitor_output: TextIO
-=======
-    max_memory: str
->>>>>>> 93a18c70
+    monitor_output: TextIO,
 ):
     """Run a pipeline defined in YAML on input data."""
 
@@ -160,16 +156,15 @@
     if reslice_dir is None:
         ctx = tempfile.TemporaryDirectory()
     with ctx as tmp_dir:
-<<<<<<< HEAD
-        runner = TaskRunner(pipeline, Path(tmp_dir), monitor=mon)
+        runner = TaskRunner(
+            pipeline,
+            Path(tmp_dir),
+            monitor=mon,
+            memory_limit_bytes=memory_limit,
+        )
         runner.execute()
         if mon is not None:
             mon.write_results(monitor_output)
-        
-=======
-        runner = TaskRunner(pipeline, Path(tmp_dir), memory_limit_bytes=memory_limit)
-        return runner.execute()
->>>>>>> 93a18c70
 
 
 def _check_yaml(yaml_config: Path, in_data: Path):
